# Copyright The PyTorch Lightning team.
#
# Licensed under the Apache License, Version 2.0 (the "License");
# you may not use this file except in compliance with the License.
# You may obtain a copy of the License at
#
#     http://www.apache.org/licenses/LICENSE-2.0
#
# Unless required by applicable law or agreed to in writing, software
# distributed under the License is distributed on an "AS IS" BASIS,
# WITHOUT WARRANTIES OR CONDITIONS OF ANY KIND, either express or implied.
# See the License for the specific language governing permissions and
# limitations under the License.

from typing import Union

from pytorch_lightning.loggers.base import DummyLogger
from pytorch_lightning.utilities import rank_zero_info
from pytorch_lightning.utilities.exceptions import MisconfigurationException


class DebuggingConnector:

    def __init__(self, trainer):
        self.trainer = trainer

    def on_init_start(
<<<<<<< HEAD
            self,
            limit_train_batches,
            limit_val_batches,
            limit_test_batches,
            limit_predict_batches,
            val_check_interval,
            overfit_batches,
            fast_dev_run
=======
        self,
        limit_train_batches,
        limit_val_batches,
        limit_test_batches,
        val_check_interval,
        overfit_batches,
        fast_dev_run,
>>>>>>> 3b7c20b7
    ):
        if not isinstance(fast_dev_run, (bool, int)):
            raise MisconfigurationException(
                f'fast_dev_run={fast_dev_run} is not a valid configuration.'
                ' It should be either a bool or an int >= 0'
            )

        if isinstance(fast_dev_run, int) and (fast_dev_run < 0):
            raise MisconfigurationException(
                f'fast_dev_run={fast_dev_run} is not a'
                ' valid configuration. It should be >= 0.'
            )

        self.trainer.fast_dev_run = fast_dev_run
        fast_dev_run = int(fast_dev_run)

        # set fast_dev_run=True when it is 1, used while logging
        if fast_dev_run == 1:
            self.trainer.fast_dev_run = True

        if fast_dev_run:
            limit_train_batches = fast_dev_run
            limit_val_batches = fast_dev_run
            limit_test_batches = fast_dev_run
            limit_predict_batches = fast_dev_run
            self.trainer.max_steps = fast_dev_run
            self.trainer.num_sanity_val_steps = 0
            self.trainer.max_epochs = 1
            self.trainer.val_check_interval = 1.0
            self.trainer.check_val_every_n_epoch = 1
            self.trainer.logger = DummyLogger()

            rank_zero_info(
                'Running in fast_dev_run mode: will run a full train,'
                f' val and test loop using {fast_dev_run} batch(es).'
            )

        self.trainer.limit_train_batches = _determine_batch_limits(limit_train_batches, 'limit_train_batches')
        self.trainer.limit_val_batches = _determine_batch_limits(limit_val_batches, 'limit_val_batches')
        self.trainer.limit_test_batches = _determine_batch_limits(limit_test_batches, 'limit_test_batches')
        self.trainer.limit_predict_batches = _determine_batch_limits(limit_predict_batches, 'limit_predict_batches')
        self.trainer.val_check_interval = _determine_batch_limits(val_check_interval, 'val_check_interval')
        self.trainer.overfit_batches = _determine_batch_limits(overfit_batches, 'overfit_batches')
        self.determine_data_use_amount(self.trainer.overfit_batches)

    def determine_data_use_amount(self, overfit_batches: float) -> None:
        """Use less data for debugging purposes"""
        if overfit_batches > 0:
            self.trainer.limit_train_batches = overfit_batches
            self.trainer.limit_val_batches = overfit_batches
            self.trainer.limit_test_batches = overfit_batches


def _determine_batch_limits(batches: Union[int, float], name: str) -> Union[int, float]:
    if 0 <= batches <= 1:
        return batches
    elif batches > 1 and batches % 1.0 == 0:
        return int(batches)
    else:
        raise MisconfigurationException(
            f'You have passed invalid value {batches} for {name}, it has to be in [0.0, 1.0] or an int.'
        )<|MERGE_RESOLUTION|>--- conflicted
+++ resolved
@@ -25,16 +25,6 @@
         self.trainer = trainer
 
     def on_init_start(
-<<<<<<< HEAD
-            self,
-            limit_train_batches,
-            limit_val_batches,
-            limit_test_batches,
-            limit_predict_batches,
-            val_check_interval,
-            overfit_batches,
-            fast_dev_run
-=======
         self,
         limit_train_batches,
         limit_val_batches,
@@ -42,7 +32,6 @@
         val_check_interval,
         overfit_batches,
         fast_dev_run,
->>>>>>> 3b7c20b7
     ):
         if not isinstance(fast_dev_run, (bool, int)):
             raise MisconfigurationException(
