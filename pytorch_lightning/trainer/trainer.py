# Copyright The PyTorch Lightning team.
#
# Licensed under the Apache License, Version 2.0 (the "License");
# you may not use this file except in compliance with the License.
# You may obtain a copy of the License at
#
#     http://www.apache.org/licenses/LICENSE-2.0
#
# Unless required by applicable law or agreed to in writing, software
# distributed under the License is distributed on an "AS IS" BASIS,
# WITHOUT WARRANTIES OR CONDITIONS OF ANY KIND, either express or implied.
# See the License for the specific language governing permissions and
# limitations under the License.
"""Trainer to automate the training."""
import logging
import warnings
from datetime import timedelta
from itertools import count
from pathlib import Path
from typing import Any, Dict, Iterable, List, Optional, Union
from weakref import proxy

import torch
from torch.utils.data import DataLoader

from pytorch_lightning.accelerators import Accelerator
from pytorch_lightning.callbacks import Callback
from pytorch_lightning.core.datamodule import LightningDataModule
from pytorch_lightning.core.lightning import LightningModule
from pytorch_lightning.core.memory import ModelSummary
from pytorch_lightning.loggers import LightningLoggerBase
from pytorch_lightning.plugins import Plugin
from pytorch_lightning.plugins.environments import ClusterEnvironment
from pytorch_lightning.profiler import (
    AdvancedProfiler,
    BaseProfiler,
    PassThroughProfiler,
    PyTorchProfiler,
    SimpleProfiler,
)
from pytorch_lightning.trainer.callback_hook import TrainerCallbackHookMixin
from pytorch_lightning.trainer.configuration_validator import ConfigValidator
from pytorch_lightning.trainer.connectors.accelerator_connector import AcceleratorConnector
from pytorch_lightning.trainer.connectors.callback_connector import CallbackConnector
from pytorch_lightning.trainer.connectors.checkpoint_connector import CheckpointConnector
from pytorch_lightning.trainer.connectors.data_connector import DataConnector
from pytorch_lightning.trainer.connectors.debugging_connector import DebuggingConnector
from pytorch_lightning.trainer.connectors.env_vars_connector import _defaults_from_env_vars
from pytorch_lightning.trainer.connectors.logger_connector import LoggerConnector
from pytorch_lightning.trainer.connectors.logger_connector.result import Result
from pytorch_lightning.trainer.connectors.model_connector import ModelConnector
from pytorch_lightning.trainer.connectors.optimizer_connector import OptimizerConnector
from pytorch_lightning.trainer.connectors.slurm_connector import SLURMConnector
from pytorch_lightning.trainer.connectors.training_trick_connector import TrainingTricksConnector
from pytorch_lightning.trainer.data_loading import TrainerDataLoadingMixin
from pytorch_lightning.trainer.deprecated_api import DeprecatedTrainerAttributes
from pytorch_lightning.trainer.evaluation_loop import EvaluationLoop
from pytorch_lightning.trainer.logging import TrainerLoggingMixin
from pytorch_lightning.trainer.model_hooks import TrainerModelHooksMixin
from pytorch_lightning.trainer.optimizers import TrainerOptimizersMixin
from pytorch_lightning.trainer.predict_loop import PredictLoop
from pytorch_lightning.trainer.properties import TrainerProperties
from pytorch_lightning.trainer.states import TrainerFn, TrainerState, TrainerStatus
from pytorch_lightning.trainer.training_loop import TrainLoop
from pytorch_lightning.trainer.training_tricks import TrainerTrainingTricksMixin
from pytorch_lightning.tuner.lr_finder import _LRFinder
from pytorch_lightning.tuner.tuning import Tuner
from pytorch_lightning.utilities import DeviceType, parsing, rank_zero_warn
from pytorch_lightning.utilities.debugging import InternalDebugger
from pytorch_lightning.utilities.exceptions import MisconfigurationException
from pytorch_lightning.utilities.memory import recursive_detach
from pytorch_lightning.utilities.model_helpers import is_overridden
from pytorch_lightning.utilities.seed import reset_seed
from pytorch_lightning.utilities.types import _EVALUATE_OUTPUT, _PREDICT_OUTPUT

log = logging.getLogger(__name__)
# warnings to ignore in trainer
warnings.filterwarnings(
    'ignore', message='torch.distributed.reduce_op is deprecated, '
    'please use torch.distributed.ReduceOp instead'
)


class Trainer(
    TrainerProperties,
    TrainerCallbackHookMixin,
    TrainerModelHooksMixin,
    TrainerOptimizersMixin,
    TrainerLoggingMixin,
    TrainerTrainingTricksMixin,
    TrainerDataLoadingMixin,
    DeprecatedTrainerAttributes,
):

    @_defaults_from_env_vars
    def __init__(
        self,
        logger: Union[LightningLoggerBase, Iterable[LightningLoggerBase], bool] = True,
        checkpoint_callback: bool = True,
        callbacks: Optional[Union[List[Callback], Callback]] = None,
        default_root_dir: Optional[str] = None,
        gradient_clip_val: float = 0.0,
        gradient_clip_algorithm: str = 'norm',
        process_position: int = 0,
        num_nodes: int = 1,
        num_processes: int = 1,
        gpus: Optional[Union[List[int], str, int]] = None,
        auto_select_gpus: bool = False,
        tpu_cores: Optional[Union[List[int], str, int]] = None,
        log_gpu_memory: Optional[str] = None,
        progress_bar_refresh_rate: Optional[int] = None,
        overfit_batches: Union[int, float] = 0.0,
        track_grad_norm: Union[int, float, str] = -1,
        check_val_every_n_epoch: int = 1,
        fast_dev_run: Union[int, bool] = False,
        accumulate_grad_batches: Union[int, Dict[int, int], List[list]] = 1,
        max_epochs: Optional[int] = None,
        min_epochs: Optional[int] = None,
        max_steps: Optional[int] = None,
        min_steps: Optional[int] = None,
        max_time: Optional[Union[str, timedelta, Dict[str, int]]] = None,
        limit_train_batches: Union[int, float] = 1.0,
        limit_val_batches: Union[int, float] = 1.0,
        limit_test_batches: Union[int, float] = 1.0,
        limit_predict_batches: Union[int, float] = 1.0,
        val_check_interval: Union[int, float] = 1.0,
        flush_logs_every_n_steps: int = 100,
        log_every_n_steps: int = 50,
        accelerator: Optional[Union[str, Accelerator]] = None,
        sync_batchnorm: bool = False,
        precision: int = 32,
        weights_summary: Optional[str] = 'top',
        weights_save_path: Optional[str] = None,
        num_sanity_val_steps: int = 2,
        truncated_bptt_steps: Optional[int] = None,
        resume_from_checkpoint: Optional[Union[Path, str]] = None,
        profiler: Optional[Union[BaseProfiler, str]] = None,
        benchmark: bool = False,
        deterministic: bool = False,
        reload_dataloaders_every_epoch: bool = False,
        auto_lr_find: Union[bool, str] = False,
        replace_sampler_ddp: bool = True,
        terminate_on_nan: bool = False,
        auto_scale_batch_size: Union[str, bool] = False,
        prepare_data_per_node: bool = True,
        plugins: Optional[Union[List[Union[Plugin, ClusterEnvironment, str]], Plugin, ClusterEnvironment, str]] = None,
        amp_backend: str = 'native',
        amp_level: str = 'O2',
        distributed_backend: Optional[str] = None,
        move_metrics_to_cpu: bool = False,
        multiple_trainloader_mode: str = 'max_size_cycle',
        stochastic_weight_avg: bool = False
    ):
        r"""
        Customize every aspect of training via flags

        Args:

            accelerator: Previously known as distributed_backend (dp, ddp, ddp2, etc...).
                Can also take in an accelerator object for custom hardware.

            accumulate_grad_batches: Accumulates grads every k batches or as set up in the dict.

            amp_backend: The mixed precision backend to use ("native" or "apex")

            amp_level: The optimization level to use (O1, O2, etc...).

            auto_lr_find: If set to True, will make trainer.tune() run a learning rate finder,
                trying to optimize initial learning for faster convergence. trainer.tune() method will
                set the suggested learning rate in self.lr or self.learning_rate in the LightningModule.
                To use a different key set a string instead of True with the key name.

            auto_scale_batch_size: If set to True, will `initially` run a batch size
                finder trying to find the largest batch size that fits into memory.
                The result will be stored in self.batch_size in the LightningModule.
                Additionally, can be set to either `power` that estimates the batch size through
                a power search or `binsearch` that estimates the batch size through a binary search.

            auto_select_gpus: If enabled and `gpus` is an integer, pick available
                gpus automatically. This is especially useful when
                GPUs are configured to be in "exclusive mode", such
                that only one process at a time can access them.

            benchmark: If true enables cudnn.benchmark.

            callbacks: Add a callback or list of callbacks.

            checkpoint_callback: If ``True``, enable checkpointing.
                It will configure a default ModelCheckpoint callback if there is no user-defined ModelCheckpoint in
                :paramref:`~pytorch_lightning.trainer.trainer.Trainer.callbacks`.

            check_val_every_n_epoch: Check val every n train epochs.

            default_root_dir: Default path for logs and weights when no logger/ckpt_callback passed.
                Default: ``os.getcwd()``.
                Can be remote file paths such as `s3://mybucket/path` or 'hdfs://path/'

            deterministic: If true enables cudnn.deterministic.

            distributed_backend: deprecated. Please use 'accelerator'

            fast_dev_run: runs n if set to ``n`` (int) else 1 if set to ``True`` batch(es)
                of train, val and test to find any bugs (ie: a sort of unit test).

            flush_logs_every_n_steps: How often to flush logs to disk (defaults to every 100 steps).

            gpus: number of gpus to train on (int) or which GPUs to train on (list or str) applied per node

            gradient_clip_val: 0 means don't clip.

            gradient_clip_algorithm: 'value' means clip_by_value, 'norm' means clip_by_norm. Default: 'norm'

            limit_train_batches: How much of training dataset to check (float = fraction, int = num_batches)

            limit_val_batches: How much of validation dataset to check (float = fraction, int = num_batches)

            limit_test_batches: How much of test dataset to check (float = fraction, int = num_batches)

            limit_predict_batches: How much of prediction dataset to check (float = fraction, int = num_batches)

            logger: Logger (or iterable collection of loggers) for experiment tracking. A ``True`` value uses
                the default ``TensorBoardLogger``. ``False`` will disable logging.

            log_gpu_memory: None, 'min_max', 'all'. Might slow performance

            log_every_n_steps: How often to log within steps (defaults to every 50 steps).

            prepare_data_per_node: If True, each LOCAL_RANK=0 will call prepare data.
                Otherwise only NODE_RANK=0, LOCAL_RANK=0 will prepare data

            process_position: orders the progress bar when running multiple models on same machine.

            progress_bar_refresh_rate: How often to refresh progress bar (in steps). Value ``0`` disables progress bar.
                Ignored when a custom progress bar is passed to :paramref:`~Trainer.callbacks`. Default: None, means
                a suitable value will be chosen based on the environment (terminal, Google COLAB, etc.).

            profiler: To profile individual steps during training and assist in identifying bottlenecks.

            overfit_batches: Overfit a fraction of training data (float) or a set number of batches (int).

            plugins: Plugins allow modification of core behavior like ddp and amp, and enable custom lightning plugins.

            precision: Double precision (64), full precision (32) or half precision (16). Can be used on CPU, GPU or
                TPUs.

            max_epochs: Stop training once this number of epochs is reached. Disabled by default (None).
                If both max_epochs and max_steps are not specified, defaults to ``max_epochs`` = 1000.

            min_epochs: Force training for at least these many epochs. Disabled by default (None).
                If both min_epochs and min_steps are not specified, defaults to ``min_epochs`` = 1.

            max_steps: Stop training after this number of steps. Disabled by default (None).

            min_steps: Force training for at least these number of steps. Disabled by default (None).

            max_time: Stop training after this amount of time has passed. Disabled by default (None).
                The time duration can be specified in the format DD:HH:MM:SS (days, hours, minutes seconds), as a
                :class:`datetime.timedelta`, or a dictionary with keys that will be passed to
                :class:`datetime.timedelta`.

            num_nodes: number of GPU nodes for distributed training.

            num_processes: number of processes for distributed training with distributed_backend="ddp_cpu"

            num_sanity_val_steps: Sanity check runs n validation batches before starting the training routine.
                Set it to `-1` to run all batches in all validation dataloaders.

            reload_dataloaders_every_epoch: Set to True to reload dataloaders every epoch.

            replace_sampler_ddp: Explicitly enables or disables sampler replacement. If not specified this
                will toggled automatically when DDP is used. By default it will add ``shuffle=True`` for
                train sampler and ``shuffle=False`` for val/test sampler. If you want to customize it,
                you can set ``replace_sampler_ddp=False`` and add your own distributed sampler.

            resume_from_checkpoint: Path/URL of the checkpoint from which training is resumed. If there is
                no checkpoint file at the path, start from scratch. If resuming from mid-epoch checkpoint,
                training will start from the beginning of the next epoch.

            sync_batchnorm: Synchronize batch norm layers between process groups/whole world.

            terminate_on_nan: If set to True, will terminate training (by raising a `ValueError`) at the
                end of each training batch, if any of the parameters or the loss are NaN or +/-inf.

            tpu_cores: How many TPU cores to train on (1 or 8) / Single TPU to train on [1]

            track_grad_norm: -1 no tracking. Otherwise tracks that p-norm. May be set to 'inf' infinity-norm.

            truncated_bptt_steps: Deprecated in v1.3 to be removed in 1.5.
                Please use :paramref:`~pytorch_lightning.core.lightning.LightningModule.truncated_bptt_steps` instead.

            val_check_interval: How often to check the validation set. Use float to check within a training epoch,
                use int to check every n steps (batches).

            weights_summary: Prints a summary of the weights when training begins.

            weights_save_path: Where to save weights if specified. Will override default_root_dir
                for checkpoints only. Use this if for whatever reason you need the checkpoints
                stored in a different place than the logs written in `default_root_dir`.
                Can be remote file paths such as `s3://mybucket/path` or 'hdfs://path/'
                Defaults to `default_root_dir`.

            move_metrics_to_cpu: Whether to force internal logged metrics to be moved to cpu.
                This can save some gpu memory, but can make training slower. Use with attention.

            multiple_trainloader_mode: How to loop over the datasets when there are multiple train loaders.
                In 'max_size_cycle' mode, the trainer ends one epoch when the largest dataset is traversed,
                and smaller datasets reload when running out of their data. In 'min_size' mode, all the datasets
                reload when reaching the minimum length of datasets.

            stochastic_weight_avg: Whether to use `Stochastic Weight Averaging (SWA)
                <https://pytorch.org/blog/pytorch-1.6-now-includes-stochastic-weight-averaging/>_`

        """
        super().__init__()
        Trainer._log_api_event("init")
        self.state = TrainerState()
        distributed_backend = distributed_backend or accelerator

        # init connectors
        self.dev_debugger = InternalDebugger(self)
        self.config_validator = ConfigValidator(self)
        self.data_connector = DataConnector(self, multiple_trainloader_mode)
        self.optimizer_connector = OptimizerConnector(self)

        self.accelerator_connector = AcceleratorConnector(
            num_processes, tpu_cores, distributed_backend, auto_select_gpus, gpus, num_nodes, sync_batchnorm, benchmark,
            replace_sampler_ddp, deterministic, precision, amp_backend, amp_level, plugins
        )
        self.logger_connector = LoggerConnector(self, log_gpu_memory)
        self.model_connector = ModelConnector(self)
        self.callback_connector = CallbackConnector(self)
        self.debugging_connector = DebuggingConnector(self)
        self.training_tricks_connector = TrainingTricksConnector(self)
<<<<<<< HEAD
        self.profile_connector = ProfilerConnector(self)
        self.checkpoint_connector = CheckpointConnector(self, resume_from_checkpoint)
=======
        self.checkpoint_connector = CheckpointConnector(self)
>>>>>>> 195b24ba
        self.slurm_connector = SLURMConnector(self)
        self.tuner = Tuner(self)
        self.train_loop = TrainLoop(self, max_epochs, min_epochs, max_steps, min_steps, num_sanity_val_steps)
        self.evaluation_loop = EvaluationLoop(self)
        self.predict_loop = PredictLoop(self)

        # training state
        if weights_summary is not None and weights_summary not in ModelSummary.MODES:
            raise MisconfigurationException(
                f"`weights_summary` can be None, {', '.join(ModelSummary.MODES)}, but got {weights_summary}"
            )
        self.weights_summary = weights_summary
        self.shown_warnings = set()

        # init callbacks
        # Declare attributes to be set in callback_connector on_trainer_init
        self.callback_connector.on_trainer_init(
            callbacks,
            checkpoint_callback,
            progress_bar_refresh_rate,
            process_position,
            default_root_dir,
            weights_save_path,
            stochastic_weight_avg,
            max_time,
        )

        # hook
        self.on_init_start()

        # init optimizer + lr scheduler related flags
        self.optimizer_connector.on_trainer_init()

        # init data flags
        self.data_connector.on_trainer_init(
            check_val_every_n_epoch, reload_dataloaders_every_epoch, prepare_data_per_node
        )

        # init training tricks
        self.training_tricks_connector.on_trainer_init(
            gradient_clip_val,
            gradient_clip_algorithm,
            track_grad_norm,
            accumulate_grad_batches,
            truncated_bptt_steps,
            terminate_on_nan,
        )
        self.evaluation_loop.on_trainer_init()
        self.predict_loop.on_trainer_init()

        # configure tuner
        self.tuner.on_trainer_init(auto_lr_find, auto_scale_batch_size)

        # configure profiler
        self.__init_profiler(profiler)

        # init logger flags
        self.logger_connector.on_trainer_init(
            logger,
            flush_logs_every_n_steps,
            log_every_n_steps,
            move_metrics_to_cpu,
        )

        # init debugging flags
        self.debugging_connector.on_init_start(
            limit_train_batches,
            limit_val_batches,
            limit_test_batches,
            limit_predict_batches,
            val_check_interval,
            overfit_batches,
            fast_dev_run,
        )

        # Callback system
        self.on_init_end()

    def fit(
        self,
        model: LightningModule,
        train_dataloader: Any = None,
        val_dataloaders: Optional[Union[DataLoader, List[DataLoader]]] = None,
        datamodule: Optional[LightningDataModule] = None,
    ) -> None:
        r"""
        Runs the full optimization routine.

        Args:
            model: Model to fit.

            train_dataloader: Either a single PyTorch DataLoader or a collection of these
                (list, dict, nested lists and dicts). In the case of multiple dataloaders, please
                see this :ref:`page <multiple-training-dataloaders>`

            val_dataloaders: Either a single Pytorch Dataloader or a list of them, specifying validation samples.
                If the model has a predefined val_dataloaders method this will be skipped

            datamodule: An instance of :class:`~pytorch_lightning.core.datamodule.LightningDataModule`.
        """
        Trainer._log_api_event("fit")

        self.state.fn = TrainerFn.FITTING
        self.state.status = TrainerStatus.RUNNING
        self.training = True

        # if a datamodule comes in as the second arg, then fix it for the user
        if isinstance(train_dataloader, LightningDataModule):
            datamodule = train_dataloader
            train_dataloader = None
        # If you supply a datamodule you can't supply train_dataloader or val_dataloaders
        if (train_dataloader is not None or val_dataloaders is not None) and datamodule is not None:
            raise MisconfigurationException(
                'You cannot pass `train_dataloader` or `val_dataloaders` to `trainer.fit(datamodule=...)`'
            )

        # links data to the trainer
        self.data_connector.attach_data(
            model, train_dataloader=train_dataloader, val_dataloaders=val_dataloaders, datamodule=datamodule
        )

        self.checkpoint_connector.resume_start()

        self._run(model)

        assert self.state.stopped
        self.training = False

    def validate(
        self,
        model: Optional[LightningModule] = None,
        val_dataloaders: Optional[Union[DataLoader, List[DataLoader]]] = None,
        ckpt_path: Optional[str] = 'best',
        verbose: bool = True,
        datamodule: Optional[LightningDataModule] = None,
    ) -> _EVALUATE_OUTPUT:
        r"""
        Perform one evaluation epoch over the validation set.

        Args:
            model: The model to validate.

            val_dataloaders: Either a single PyTorch DataLoader or a list of them,
                specifying validation samples.

            ckpt_path: Either ``best`` or path to the checkpoint you wish to validate.
                If ``None``, use the current weights of the model.
                When the model is given as argument, this parameter will not apply.

            verbose: If True, prints the validation results.

            datamodule: An instance of :class:`~pytorch_lightning.core.datamodule.LightningDataModule`.

        Returns:
            The dictionary with final validation results returned by validation_epoch_end.
            If validation_epoch_end is not defined, the output is a list of the dictionaries
            returned by validation_step.
        """
        # --------------------
        # SETUP HOOK
        # --------------------
        Trainer._log_api_event("validate")
        self.verbose_evaluate = verbose

        self.state.fn = TrainerFn.VALIDATING
        self.state.status = TrainerStatus.RUNNING
        self.validating = True

        # If you supply a datamodule you can't supply val_dataloaders
        if val_dataloaders is not None and datamodule:
            raise MisconfigurationException(
                'You cannot pass both `trainer.validate(val_dataloaders=..., datamodule=...)`'
            )

        model_provided = model is not None
        model = model or self.lightning_module
        if model is None:
            raise MisconfigurationException(
                "`model` must be provided to `trainer.validate()` when it hasn't been passed in a previous run"
            )

        # links data to the trainer
        self.data_connector.attach_data(model, val_dataloaders=val_dataloaders, datamodule=datamodule)

        if not model_provided:
            self.validated_ckpt_path = self.__load_ckpt_weights(ckpt_path)

        # run validate
        results = self._run(model)

        assert self.state.stopped
        self.validating = False

        return results

    def test(
        self,
        model: Optional[LightningModule] = None,
        test_dataloaders: Optional[Union[DataLoader, List[DataLoader]]] = None,
        ckpt_path: Optional[str] = 'best',
        verbose: bool = True,
        datamodule: Optional[LightningDataModule] = None,
    ) -> _EVALUATE_OUTPUT:
        r"""
        Perform one evaluation epoch over the test set. It's separated from
        fit to make sure you never run on your test set until you want to.

        Args:
            model: The model to test.

            test_dataloaders: Either a single PyTorch DataLoader or a list of them,
                specifying test samples.

            ckpt_path: Either ``best`` or path to the checkpoint you wish to test.
                If ``None``, use the current weights of the model.
                When the model is given as argument, this parameter will not apply.

            verbose: If True, prints the test results.

            datamodule: An instance of :class:`~pytorch_lightning.core.datamodule.LightningDataModule`.

        Returns:
            Returns a list of dictionaries, one for each test dataloader containing their respective metrics.
        """
        # --------------------
        # SETUP HOOK
        # --------------------
        Trainer._log_api_event("test")
        self.verbose_evaluate = verbose

        self.state.fn = TrainerFn.TESTING
        self.state.status = TrainerStatus.RUNNING
        self.testing = True

        # If you supply a datamodule you can't supply test_dataloaders
        if test_dataloaders is not None and datamodule:
            raise MisconfigurationException('You cannot pass both `trainer.test(test_dataloaders=..., datamodule=...)`')

        model_provided = model is not None
        model = model or self.lightning_module
        if model is None:
            raise MisconfigurationException(
                "`model` must be provided to `trainer.test()` when it hasn't been passed in a previous run"
            )

        # links data to the trainer
        self.data_connector.attach_data(model, test_dataloaders=test_dataloaders, datamodule=datamodule)

        if not model_provided:
            self.tested_ckpt_path = self.__load_ckpt_weights(ckpt_path)

        # run test
        results = self._run(model)

        assert self.state.stopped
        self.testing = False

        return results

    def predict(
        self,
        model: Optional[LightningModule] = None,
        dataloaders: Optional[Union[DataLoader, List[DataLoader]]] = None,
        datamodule: Optional[LightningDataModule] = None,
        return_predictions: Optional[bool] = None,
        ckpt_path: Optional[str] = 'best',
    ) -> Optional[_PREDICT_OUTPUT]:
        r"""

        Separates from fit to make sure you never run on your predictions set until you want to.
        This will call the model forward function to compute predictions.

        Args:
            model: The model to predict with.

            dataloaders: Either a single PyTorch DataLoader or a list of them, specifying inference samples.

            datamodule: The datamodule with a predict_dataloader method that returns one or more dataloaders.

            return_predictions: Whether to return predictions.
                ``True`` by default except when an accelerator that spawns processes is used (not supported).

            ckpt_path: Either ``best`` or path to the checkpoint you wish to use to predict.
                If ``None``, use the current weights of the model.
                When the model is given as argument, this parameter will not apply.

        Returns:
            Returns a list of dictionaries, one for each provided dataloader containing their respective predictions.
        """

        # --------------------
        # SETUP HOOK
        # --------------------
        Trainer._log_api_event("predict")

        self.state.fn = TrainerFn.PREDICTING
        self.state.status = TrainerStatus.RUNNING
        self.predicting = True

        self.predict_loop.return_predictions = return_predictions

        if dataloaders is not None and datamodule:
            raise MisconfigurationException('You cannot pass both `trainer.predict(dataloaders=..., datamodule=...)`')

        model_provided = model is not None
        model = model or self.lightning_module
        if model is None:
            raise MisconfigurationException(
                "`model` must be provided to `trainer.predict()` when it hasn't been passed in a previous run"
            )

        # links data to the trainer
        self.data_connector.attach_data(model, predict_dataloaders=dataloaders, datamodule=datamodule)

        if not model_provided:
            self.predicted_ckpt_path = self.__load_ckpt_weights(ckpt_path)

        results = self._run(model)

        assert self.state.stopped
        self.predicting = False

        return results

    def tune(
        self,
        model: LightningModule,
        train_dataloader: Optional[DataLoader] = None,
        val_dataloaders: Optional[Union[DataLoader, List[DataLoader]]] = None,
        datamodule: Optional[LightningDataModule] = None,
        scale_batch_size_kwargs: Optional[Dict[str, Any]] = None,
        lr_find_kwargs: Optional[Dict[str, Any]] = None,
    ) -> Dict[str, Optional[Union[int, _LRFinder]]]:
        r"""
        Runs routines to tune hyperparameters before training.

        Args:
            model: Model to tune.

            train_dataloader: A Pytorch DataLoader with training samples. If the model has
                a predefined train_dataloader method this will be skipped.

            val_dataloaders: Either a single Pytorch Dataloader or a list of them, specifying validation samples.
                If the model has a predefined val_dataloaders method this will be skipped

            datamodule: An instance of :class:`~pytorch_lightning.core.datamodule.LightningDataModule`.

            scale_batch_size_kwargs: Arguments for :func:`~pytorch_lightning.tuner.batch_size_scaling.scale_batch_size`

            lr_find_kwargs: Arguments for :func:`~pytorch_lightning.tuner.lr_finder.lr_find`
        """
        Trainer._log_api_event("tune")

        self.state.fn = TrainerFn.TUNING
        self.state.status = TrainerStatus.RUNNING
        self.tuning = True

        # if a datamodule comes in as the second arg, then fix it for the user
        if isinstance(train_dataloader, LightningDataModule):
            datamodule = train_dataloader
            train_dataloader = None
        # If you supply a datamodule you can't supply train_dataloader or val_dataloaders
        if (train_dataloader is not None or val_dataloaders is not None) and datamodule is not None:
            raise MisconfigurationException(
                'You cannot pass `train_dataloader` or `val_dataloaders` to `trainer.tune(datamodule=...)`'
            )

        # links data to the trainer
        self.data_connector.attach_data(
            model, train_dataloader=train_dataloader, val_dataloaders=val_dataloaders, datamodule=datamodule
        )

        result = self.tuner._tune(model, scale_batch_size_kwargs=scale_batch_size_kwargs, lr_find_kwargs=lr_find_kwargs)

        assert self.state.stopped
        self.tuning = False

        return result

    def _run(self, model: LightningModule) -> Optional[Union[_EVALUATE_OUTPUT, _PREDICT_OUTPUT]]:
        # clean hparams
        if hasattr(model, "hparams"):
            parsing.clean_namespace(model.hparams)

        self.config_validator.verify_loop_configurations(model)

        # attach model log function to callback
        self.callback_connector.attach_model_logging_functions(model)

        # hook
        self.data_connector.prepare_data(model)
        self.callback_connector._attach_model_callbacks(model, self)

        # ----------------------------
        # SET UP TRAINING
        # ----------------------------
        self.call_hook("on_before_accelerator_backend_setup", model)
        self.accelerator.connect(model)
        self.accelerator.setup_environment()
        self._call_setup_hook(model)  # allow user to setup lightning_module in accelerator

        # restore modules after setup
        self.checkpoint_connector.restore_datamodule()
        self.checkpoint_connector.restore_model()
        # restore callback states
        self.checkpoint_connector.restore_callbacks()

        self._call_configure_sharded_model(model)  # allow user to setup in model sharded environment
        self.accelerator.setup(self, model)  # note: this sets up self.lightning_module

        # restore optimizers, etc.
        # TODO: split up even further
        self.checkpoint_connector.restore_training_state()

        # ----------------------------
        # INSPECT THE CORE LOOPS
        # ----------------------------
        f"""
             Lightning internal flow looks like this:
        {Trainer.fit} or {Trainer.test} or {Trainer.predict}  ||
                                |                             ||
                        create accelerator                    ||
                                |                             ||
                         {self._dispatch}                     ||
                                |                             ||  LIGHTNING
                  {self.accelerator.start_training}           ||
                or {self.accelerator.start_evaluating}        ||
                or {self.accelerator.start_predicting}        ||  FLOW
                                |                             ||
                         {self.run_stage}                     ||
                                |                             ||  DIRECTION
                        {self._run_train}                     ||
                     or {self._run_evaluation}                ||
                     or {self._run_predict}                   ||
                                |                             ||
                             results                          \/
        This is used to guide readers to the core loops: train, test, predict.
        {self._run_predict} is the simplest to understand, use `Go to Definition` to read it :)
        Search for `start_training` or `start_evaluating` or `start_predicting` in
        `pytorch_lightning/plugins/training_type_plugin` to find accelerator dispatch functions.
        """  # noqa: W605

        # ----------------------------
        # TRAIN
        # ----------------------------
        # hook
        if self.state.fn == TrainerFn.FITTING:
            self.call_hook("on_fit_start")

        # plugin will setup fitting (e.g. ddp will launch child processes)
        self._pre_dispatch()

        # dispatch `start_training` or `start_evaluating` or `start_predicting`
        self._dispatch()

        # plugin will finalized fitting (e.g. ddp_spawn will load trained model)
        self._post_dispatch()

        # ----------------------------
        # POST-Training CLEAN UP
        # ----------------------------
        # hook
        if self.state.fn == TrainerFn.FITTING:
            self.call_hook('on_fit_end')

        # teardown
        self._call_teardown_hook(model)

        if self.state.status != TrainerStatus.INTERRUPTED:
            self.state.status = TrainerStatus.FINISHED
        self.state.stage = None

        return self.accelerator.results

    def _pre_dispatch(self):
        self.accelerator.pre_dispatch(self)

        # log hyper-parameters
        if self.logger is not None:
            # save exp to get started (this is where the first experiment logs are written)
            self.logger.log_hyperparams(self.lightning_module.hparams_initial)
            self.logger.log_graph(self.lightning_module)
            self.logger.save()

    def _post_dispatch(self):
        self.accelerator.post_dispatch(self)
        self.accelerator.teardown()

    def _dispatch(self):
        if self.evaluating:
            self.accelerator.start_evaluating(self)
        elif self.predicting:
            self.accelerator.start_predicting(self)
        else:
            self.accelerator.start_training(self)

    def run_stage(self):
        self.accelerator.dispatch(self)
        self.__setup_profiler()

        if self.evaluating:
            return self._run_evaluate()
        if self.predicting:
            return self._run_predict()
        return self._run_train()

    def _pre_training_routine(self):
        # wait for all to join if on distributed
        self.accelerator.barrier("setup_training")

        # register auto-resubmit when on SLURM
        self.slurm_connector.register_slurm_signal_handlers()

        # --------------------------
        # Pre-train
        # --------------------------
        # on pretrain routine start
        ref_model = self.lightning_module

        self.on_pretrain_routine_start()
        ref_model.on_pretrain_routine_start()

        # print model summary
        if self.is_global_zero and self.weights_summary is not None and not self.testing:
            ref_model.summarize(mode=self.weights_summary)

        self.checkpoint_connector.resume_end()

        # on pretrain routine end
        self.on_pretrain_routine_end()
        ref_model.on_pretrain_routine_end()

    def _run_train(self) -> None:
        self._pre_training_routine()

        if not self.is_global_zero and self.progress_bar_callback is not None:
            self.progress_bar_callback.disable()

        self._run_sanity_check(self.lightning_module)

        self.checkpoint_connector.has_trained = False

        # enable train mode
        self.model.train()
        torch.set_grad_enabled(True)

        # reload data when needed
        model = self.lightning_module
        self.train_loop.reset_train_val_dataloaders(model)

        # hook
        self.train_loop.on_train_start()

        try:
            if self.train_loop.should_skip_training():
                return
            # run all epochs
            epochs = range(self.current_epoch, self.max_epochs) if self.max_epochs else count(self.current_epoch)
            for epoch in epochs:

                # hook
                self.train_loop.on_train_epoch_start(epoch)

                with self.profiler.profile("run_training_epoch"):
                    # run train epoch
                    self.train_loop.run_training_epoch()

                if self.max_steps and self.max_steps <= self.global_step:
                    self.train_loop.on_train_end()
                    return

                # early stopping
                met_min_epochs = (epoch >= self.min_epochs - 1) if self.min_epochs else True
                met_min_steps = self.global_step >= self.min_steps if self.min_steps else True

                if self.should_stop:
                    if met_min_epochs and met_min_steps:
                        self.train_loop.on_train_end()
                        return
                    else:
                        log.info(
                            'Trainer was signaled to stop but required minimum epochs'
                            f' ({self.min_epochs}) or minimum steps ({self.min_steps}) has'
                            ' not been met. Training will continue...'
                        )
                        self.should_stop = False

            # hook
            self.train_loop.on_train_end()

        except KeyboardInterrupt:
            rank_zero_warn('Detected KeyboardInterrupt, attempting graceful shutdown...')
            # user could press Ctrl+c many times... only shutdown once
            if not self.interrupted:
                self.state.status = TrainerStatus.INTERRUPTED
                self.on_keyboard_interrupt()
                # same treatment as below
                self.accelerator.on_train_end()
                self.state.stage = None
        except BaseException:
            self.state.status = TrainerStatus.INTERRUPTED
            # give accelerators a chance to finish
            self.accelerator.on_train_end()
            # reset bookkeeping
            self.state.stage = None
            raise

    def _run_evaluation(self) -> _EVALUATE_OUTPUT:
        if not (self.evaluating or self.sanity_checking):
            rank_zero_warn(
                f"`trainer._run_evaluation()` was called but the running stage is set to {self.state.stage}."
                " This should not happen normally. Setting it to `RunningStage.VALIDATING`", RuntimeWarning
            )
            self.validating = True

        # prepare dataloaders
        dataloaders, max_batches = self.evaluation_loop.get_evaluation_dataloaders()

        # check if we want to skip this evaluation
        if self.evaluation_loop.should_skip_evaluation(max_batches):
            return [], []

        # enable eval mode + no grads
        self.evaluation_loop.on_evaluation_model_eval()
        # ref model
        model = self.lightning_module
        model.zero_grad()
        torch.set_grad_enabled(False)

        # hook
        self.evaluation_loop.on_evaluation_start()

        # set up the eval loop
        self.evaluation_loop.setup(max_batches, dataloaders)

        # hook
        self.evaluation_loop.on_evaluation_epoch_start()

        # run validation/testing
        for dataloader_idx, dataloader in enumerate(dataloaders):
            # bookkeeping
            dl_outputs = []
            dataloader = self.accelerator.process_dataloader(dataloader)
            dl_max_batches = self.evaluation_loop.max_batches[dataloader_idx]

            for batch_idx, batch in enumerate(dataloader):
                if batch is None:
                    continue

                # stop short when running on limited batches
                if batch_idx >= dl_max_batches:
                    break

                # hook
                self.evaluation_loop.on_evaluation_batch_start(batch, batch_idx, dataloader_idx)

                # lightning module methods
                with self.profiler.profile("evaluation_step_and_end"):
                    output = self.evaluation_loop.evaluation_step(batch, batch_idx, dataloader_idx)
                    output = self.evaluation_loop.evaluation_step_end(output)

                # hook + store predictions
                self.evaluation_loop.on_evaluation_batch_end(output, batch, batch_idx, dataloader_idx)

                # log batch metrics
                self.logger_connector.log_evaluation_step_metrics()

                # track epoch level outputs
                dl_outputs = self._track_output_for_epoch_end(dl_outputs, output)

            # store batch level output per dataloader
            if self.evaluation_loop.should_track_batch_outputs_for_epoch_end:
                self.evaluation_loop.outputs.append(dl_outputs)

        outputs = self.evaluation_loop.outputs

        # reset outputs
        self.evaluation_loop.outputs = []

        # with a single dataloader don't pass a 2D list
        if len(outputs) > 0 and self.evaluation_loop.num_dataloaders == 1:
            outputs = outputs[0]

        # lightning module method
        self.evaluation_loop.evaluation_epoch_end(outputs)

        # hook
        self.evaluation_loop.on_evaluation_epoch_end()

        # log epoch metrics
        eval_loop_results = self.logger_connector.get_evaluate_epoch_results()

        # hook
        self.evaluation_loop.on_evaluation_end()

        # save predictions to disk
        self.evaluation_loop.predictions.to_disk()

        # enable train mode again
        self.evaluation_loop.on_evaluation_model_train()

        # reset cached results
        self.logger_connector.reset()

        torch.set_grad_enabled(True)

        return eval_loop_results

    def _track_output_for_epoch_end(self, outputs, output):
        if output is not None:
            if isinstance(output, Result):
                output = output.detach()
                if self.move_metrics_to_cpu:
                    output = output.cpu()
            elif isinstance(output, dict):
                output = recursive_detach(output, to_cpu=self.move_metrics_to_cpu)
            elif isinstance(output, torch.Tensor) and output.is_cuda and self.move_metrics_to_cpu:
                output = output.cpu()
            outputs.append(output)
        return outputs

    def _run_evaluate(self) -> _EVALUATE_OUTPUT:
        if not self.is_global_zero and self.progress_bar_callback is not None:
            self.progress_bar_callback.disable()

        assert self.evaluating

        with self.profiler.profile(f"run_{self.state.stage}_evaluation"):
            eval_loop_results = self._run_evaluation()

        # remove the tensors from the eval results
        for i, result in enumerate(eval_loop_results):
            if isinstance(result, dict):
                for k, v in result.items():
                    if isinstance(v, torch.Tensor):
                        result[k] = v.cpu().item()

        return eval_loop_results

    def _run_predict(self) -> Optional[_PREDICT_OUTPUT]:
        # prepare dataloaders
        dataloaders, max_batches = self.predict_loop.get_predict_dataloaders()

        # check if we want to skip this evaluation
        if self.predict_loop.should_skip_predict(max_batches):
            return []

        # set up the eval loop
        self.predict_loop.setup(max_batches, dataloaders)

        # call hook
        self.predict_loop.on_predict_start()

        # run validation/testing
        for dataloader_idx, dataloader in enumerate(dataloaders):
            dataloader = self.accelerator.process_dataloader(dataloader)
            dl_max_batches = self.predict_loop.max_batches[dataloader_idx]
            for batch_idx, batch in enumerate(dataloader):
                if batch is None:
                    continue

                # stop short when running on limited batches
                if batch_idx >= dl_max_batches:
                    break

                # lightning module methods
                with self.profiler.profile("predict_step"):
                    self.predict_loop.predict_step(batch, batch_idx, dataloader_idx)

        # call hook
        results = self.predict_loop.on_predict_epoch_end()

        # call hook
        self.predict_loop.on_predict_end()

        return results

    def _run_sanity_check(self, ref_model):
        using_val_step = ref_model.val_dataloader is not None and is_overridden('validation_step', ref_model)
        should_sanity_check = using_val_step and self.num_sanity_val_steps > 0 and self.limit_val_batches > 0

        # run tiny validation (if validation defined)
        # to make sure program won't crash during val
        if should_sanity_check:
            stage = self.state.stage
            self.sanity_checking = True

            # hook and callback
            self.on_sanity_check_start()

            # run eval step
            self._run_evaluation()

            self.on_sanity_check_end()

            self.state.stage = stage

            # reset the seed to what it was before sanity check
            # prevents sanity check to affect random sampling in training
            reset_seed()

    def __load_ckpt_weights(self, ckpt_path: Optional[str]) -> Optional[str]:
        if ckpt_path is None:
            return

        fn = self.state.fn.value

        if ckpt_path == 'best':
            # if user requests the best checkpoint but we don't have it, error
            if not self.checkpoint_callback.best_model_path:
                if self.fast_dev_run:
                    raise MisconfigurationException(
                        f'You cannot execute `.{fn}()` with `fast_dev_run=True` unless you do'
                        f' `.{fn}(ckpt_path=PATH)` as no checkpoint path was generated during fitting.'
                    )
                raise MisconfigurationException(
                    f'`.{fn}(ckpt_path="best")` is set but `ModelCheckpoint` is not configured to save the best model.'
                )
            # load best weights
            ckpt_path = self.checkpoint_callback.best_model_path

        if not ckpt_path:
            raise MisconfigurationException(
                f'`.{fn}()` found no path for the best weights: "{ckpt_path}". Please'
                f' specify a path for a checkpoint `.{fn}(ckpt_path=PATH)`'
            )

        # only one process running at this point for TPUs, as spawn isn't triggered yet
        # todo: move this logic internally within the barrier.
        if not self._device_type == DeviceType.TPU:
            self.training_type_plugin.barrier()

        self.checkpoint_connector.resume_from_checkpoint(ckpt_path)
        return ckpt_path

    def _call_setup_hook(self, model: LightningModule) -> None:
        fn = self.state.fn._setup_fn

        self.accelerator.barrier("pre_setup")

        if self.datamodule is not None:
            self.datamodule.setup(stage=fn)
        self.setup(model, stage=fn)
        model.setup(stage=fn)

        self.accelerator.barrier("post_setup")

    def _call_configure_sharded_model(self, model: LightningModule) -> None:
        # Call configure sharded model hook if accelerator requests. In some cases
        # we will not call the hook; the hook has initialized the sharded model for example.

        # used on the model if the user re-create a trainer with resume_from_checkpoint
        model_call_configure_sharded_model_hook = getattr(model, "call_configure_sharded_model_hook", False)
        if self.accelerator.call_configure_sharded_model_hook and not model_call_configure_sharded_model_hook:
            with self.accelerator.model_sharded_context():
                model.configure_sharded_model()
                self.configure_sharded_model(model)
            model.call_configure_sharded_model_hook = True
            self.accelerator.call_configure_sharded_model_hook = False

    def _call_teardown_hook(self, model: LightningModule) -> None:
        fn = self.state.fn._setup_fn

        if self.datamodule is not None:
            self.datamodule.teardown(stage=fn)
        self.profiler.teardown(stage=fn)
        self.teardown(stage=fn)
        model.teardown(stage=fn)

        model._current_fx_name = None
        model._current_dataloader_idx = None

    def _reset_result_and_set_fx_name(self, hook_name: str) -> bool:
        # on_before_zero_grad is called within training_step
        # TODO(@carmocca): Result should handle this logic
        if "batch_start" in hook_name or hook_name in ("on_before_zero_grad", "on_after_backward"):
            return True
        model_ref = self.lightning_module
        if model_ref is not None:
            # used to track current hook name called
            model_ref._results = Result()
            model_ref._current_fx_name = hook_name
        return False

    def _cache_logged_metrics(self):
        model_ref = self.lightning_module
        if model_ref is not None:
            # capture logging for this hook
            self.logger_connector.cache_logged_metrics()

    def call_hook(self, hook_name: str, *args, **kwargs) -> Any:
        # Note this implementation is copy/pasted into the TrainLoop class in TrainLoop._on_train_epoch_end_hook
        # This was done to manage the deprecation of the `outputs` argument to on_train_epoch_end
        # If making changes to this function, ensure that those changes are also made to
        # TrainLoop._on_train_epoch_end_hook

        # set hook_name to model + reset Result obj
        skip = self._reset_result_and_set_fx_name(hook_name)

        # always profile hooks
        with self.profiler.profile(hook_name):

            # first call trainer hook
            if hasattr(self, hook_name):
                trainer_hook = getattr(self, hook_name)
                trainer_hook(*args, **kwargs)

            # next call hook in lightningModule
            output = None
            model_ref = self.lightning_module
            if is_overridden(hook_name, model_ref):
                hook_fx = getattr(model_ref, hook_name)
                output = hook_fx(*args, **kwargs)

            # if the PL module doesn't have the hook then call the accelerator
            # used to auto-reduce things for the user with Results obj
            elif hasattr(self.accelerator, hook_name):
                accelerator_hook = getattr(self.accelerator, hook_name)
                output = accelerator_hook(*args, **kwargs)

        if not skip:
            self._cache_logged_metrics()
        return output

    @staticmethod
    def _log_api_event(event: str) -> None:
        torch._C._log_api_usage_once("lightning.trainer." + event)

    def __init_profiler(self, profiler: Optional[Union[BaseProfiler, str]]) -> None:
        if isinstance(profiler, str):
            PROFILERS = {
                "simple": SimpleProfiler,
                "advanced": AdvancedProfiler,
                "pytorch": PyTorchProfiler,
            }
            profiler = profiler.lower()
            if profiler not in PROFILERS:
                raise MisconfigurationException(
                    "When passing string value for the `profiler` parameter of `Trainer`,"
                    f" it can only be one of {list(PROFILERS.keys())}"
                )
            profiler_class = PROFILERS[profiler]
            profiler = profiler_class()
        self.profiler: BaseProfiler = profiler or PassThroughProfiler()

    def __setup_profiler(self) -> None:
        local_rank = self.local_rank if self.world_size > 1 else None
        self.profiler._lightning_module = proxy(self.lightning_module)
        self.profiler.setup(stage=self.state.fn._setup_fn, local_rank=local_rank, log_dir=self.log_dir)<|MERGE_RESOLUTION|>--- conflicted
+++ resolved
@@ -331,12 +331,7 @@
         self.callback_connector = CallbackConnector(self)
         self.debugging_connector = DebuggingConnector(self)
         self.training_tricks_connector = TrainingTricksConnector(self)
-<<<<<<< HEAD
-        self.profile_connector = ProfilerConnector(self)
         self.checkpoint_connector = CheckpointConnector(self, resume_from_checkpoint)
-=======
-        self.checkpoint_connector = CheckpointConnector(self)
->>>>>>> 195b24ba
         self.slurm_connector = SLURMConnector(self)
         self.tuner = Tuner(self)
         self.train_loop = TrainLoop(self, max_epochs, min_epochs, max_steps, min_steps, num_sanity_val_steps)
