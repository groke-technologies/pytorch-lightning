--- conflicted
+++ resolved
@@ -412,16 +412,10 @@
     def fit(
         self,
         model: LightningModule,
-<<<<<<< HEAD
         train_dataloaders: Optional[Union[_DATALOADERS, LightningDataModule]] = None,
         val_dataloaders: Optional[_DATALOADERS] = None,
         datamodule: Optional[LightningDataModule] = None,
         train_dataloader=None,  # noqa
-=======
-        train_dataloader: Any = None,
-        val_dataloaders: Optional[Union[DataLoader, List[DataLoader]]] = None,
-        datamodule: Optional[LightningDataModule] = None,
->>>>>>> 39274273
     ) -> None:
         r"""
         Runs the full optimization routine.
@@ -429,7 +423,6 @@
         Args:
             model: Model to fit.
 
-<<<<<<< HEAD
             train_dataloaders: A collection of :class:`torch.utils.data.DataLoader` or a
                 :class:`~pytorch_lightning.core.datamodule.LightningDataModule` specifying training samples.
                 In the case of multiple dataloaders, please see this :ref:`page <multiple-training-dataloaders>`.
@@ -437,14 +430,6 @@
             val_dataloaders: A collection of :class:`torch.utils.data.DataLoader` or a
                 :class:`~pytorch_lightning.core.datamodule.LightningDataModule` specifying validation samples.
                 In the case of multiple dataloaders, please see this :ref:`page <multiple-training-dataloaders>`.
-=======
-            train_dataloader: Either a single PyTorch DataLoader or a collection of these
-                (list, dict, nested lists and dicts). In the case of multiple dataloaders, please
-                see this :ref:`page <multiple-training-dataloaders>`
-
-            val_dataloaders: Either a single Pytorch Dataloader or a list of them, specifying validation samples.
-                If the model has a predefined val_dataloaders method this will be skipped
->>>>>>> 39274273
 
             datamodule: An instance of :class:`~pytorch_lightning.core.datamodule.LightningDataModule`.
         """
@@ -453,7 +438,6 @@
         self.state = TrainerState.FITTING
         self.training = True
 
-<<<<<<< HEAD
         if train_dataloader is not None:
             rank_zero_deprecation(
                 "`trainer.fit(train_dataloader)` is deprecated in v1.4 and will be removed in v1.6."
@@ -466,25 +450,13 @@
             train_dataloaders = None
         # If you supply a datamodule you can't supply train_dataloader or val_dataloaders
         if (train_dataloaders is not None or val_dataloaders is not None) and datamodule is not None:
-=======
-        # if a datamodule comes in as the second arg, then fix it for the user
-        if isinstance(train_dataloader, LightningDataModule):
-            datamodule = train_dataloader
-            train_dataloader = None
-        # If you supply a datamodule you can't supply train_dataloader or val_dataloaders
-        if (train_dataloader is not None or val_dataloaders is not None) and datamodule is not None:
->>>>>>> 39274273
             raise MisconfigurationException(
                 'You cannot pass `train_dataloader` or `val_dataloaders` to `trainer.fit(datamodule=...)`'
             )
 
         # links data to the trainer
         self.data_connector.attach_data(
-<<<<<<< HEAD
             model, train_dataloaders=train_dataloaders, val_dataloaders=val_dataloaders, datamodule=datamodule
-=======
-            model, train_dataloader=train_dataloader, val_dataloaders=val_dataloaders, datamodule=datamodule
->>>>>>> 39274273
         )
 
         self._run(model)
@@ -495,18 +467,11 @@
     def validate(
         self,
         model: Optional[LightningModule] = None,
-<<<<<<< HEAD
         dataloaders: Optional[Union[_DATALOADERS, LightningDataModule]] = None,
         ckpt_path: Optional[str] = 'best',
         verbose: bool = True,
         datamodule: Optional[LightningDataModule] = None,
         val_dataloaders=None,  # noqa
-=======
-        val_dataloaders: Optional[Union[DataLoader, List[DataLoader]]] = None,
-        ckpt_path: Optional[str] = 'best',
-        verbose: bool = True,
-        datamodule: Optional[LightningDataModule] = None,
->>>>>>> 39274273
     ) -> _EVALUATE_OUTPUT:
         r"""
         Perform one evaluation epoch over the validation set.
@@ -514,14 +479,9 @@
         Args:
             model: The model to validate.
 
-<<<<<<< HEAD
             dataloaders: A collection of :class:`torch.utils.data.DataLoader` or a
                 :class:`~pytorch_lightning.core.datamodule.LightningDataModule` specifying validation samples.
                 In the case of multiple dataloaders, please see this :ref:`page <multiple-training-dataloaders>`.
-=======
-            val_dataloaders: Either a single PyTorch DataLoader or a list of them,
-                specifying validation samples.
->>>>>>> 39274273
 
             ckpt_path: Either ``best`` or path to the checkpoint you wish to validate.
                 If ``None``, use the current weights of the model.
@@ -545,7 +505,6 @@
         self.state = TrainerState.VALIDATING
         self.validating = True
 
-<<<<<<< HEAD
         if val_dataloaders is not None:
             rank_zero_deprecation(
                 "`trainer.validate(val_dataloaders)` is deprecated in v1.4 and will be removed in v1.6."
@@ -559,23 +518,12 @@
         # If you supply a datamodule you can't supply val_dataloaders
         if dataloaders is not None and datamodule:
             raise MisconfigurationException('You cannot pass both `trainer.validate(dataloaders=..., datamodule=...)`')
-=======
-        # If you supply a datamodule you can't supply val_dataloaders
-        if val_dataloaders is not None and datamodule:
-            raise MisconfigurationException(
-                'You cannot pass both `trainer.validate(val_dataloaders=..., datamodule=...)`'
-            )
->>>>>>> 39274273
 
         model_provided = model is not None
         model = model or self.lightning_module
 
         # links data to the trainer
-<<<<<<< HEAD
         self.data_connector.attach_data(model, val_dataloaders=dataloaders, datamodule=datamodule)
-=======
-        self.data_connector.attach_data(model, val_dataloaders=val_dataloaders, datamodule=datamodule)
->>>>>>> 39274273
 
         if not model_provided:
             self.validated_ckpt_path = self.__load_ckpt_weights(ckpt_path)
@@ -591,18 +539,11 @@
     def test(
         self,
         model: Optional[LightningModule] = None,
-<<<<<<< HEAD
         dataloaders: Optional[Union[_DATALOADERS, LightningDataModule]] = None,
         ckpt_path: Optional[str] = 'best',
         verbose: bool = True,
         datamodule: Optional[LightningDataModule] = None,
         test_dataloaders=None,  # noqa
-=======
-        test_dataloaders: Optional[Union[DataLoader, List[DataLoader]]] = None,
-        ckpt_path: Optional[str] = 'best',
-        verbose: bool = True,
-        datamodule: Optional[LightningDataModule] = None,
->>>>>>> 39274273
     ) -> _EVALUATE_OUTPUT:
         r"""
         Perform one evaluation epoch over the test set. It's separated from
@@ -611,14 +552,9 @@
         Args:
             model: The model to test.
 
-<<<<<<< HEAD
             dataloaders: A collection of :class:`torch.utils.data.DataLoader` or a
                 :class:`~pytorch_lightning.core.datamodule.LightningDataModule` specifying test samples.
                 In the case of multiple dataloaders, please see this :ref:`page <multiple-training-dataloaders>`.
-=======
-            test_dataloaders: Either a single PyTorch DataLoader or a list of them,
-                specifying test samples.
->>>>>>> 39274273
 
             ckpt_path: Either ``best`` or path to the checkpoint you wish to test.
                 If ``None``, use the current weights of the model.
@@ -640,7 +576,6 @@
         self.state = TrainerState.TESTING
         self.testing = True
 
-<<<<<<< HEAD
         if test_dataloaders is not None:
             rank_zero_deprecation(
                 "`trainer.test(test_dataloaders)` is deprecated in v1.4 and will be removed in v1.6."
@@ -654,21 +589,12 @@
         # If you supply a datamodule you can't supply test_dataloaders
         if dataloaders is not None and datamodule:
             raise MisconfigurationException('You cannot pass both `trainer.test(dataloaders=..., datamodule=...)`')
-=======
-        # If you supply a datamodule you can't supply test_dataloaders
-        if test_dataloaders is not None and datamodule:
-            raise MisconfigurationException('You cannot pass both `trainer.test(test_dataloaders=..., datamodule=...)`')
->>>>>>> 39274273
 
         model_provided = model is not None
         model = model or self.lightning_module
 
         # links data to the trainer
-<<<<<<< HEAD
         self.data_connector.attach_data(model, test_dataloaders=dataloaders, datamodule=datamodule)
-=======
-        self.data_connector.attach_data(model, test_dataloaders=test_dataloaders, datamodule=datamodule)
->>>>>>> 39274273
 
         if not model_provided:
             self.tested_ckpt_path = self.__load_ckpt_weights(ckpt_path)
@@ -684,11 +610,7 @@
     def predict(
         self,
         model: Optional[LightningModule] = None,
-<<<<<<< HEAD
         dataloaders: Optional[Union[_DATALOADERS, LightningDataModule]] = None,
-=======
-        dataloaders: Optional[Union[DataLoader, List[DataLoader]]] = None,
->>>>>>> 39274273
         datamodule: Optional[LightningDataModule] = None,
         return_predictions: Optional[bool] = None,
     ) -> Optional[_PREDICT_OUTPUT]:
@@ -700,13 +622,9 @@
         Args:
             model: The model to predict with.
 
-<<<<<<< HEAD
             dataloaders: A collection of :class:`torch.utils.data.DataLoader` or a
                 :class:`~pytorch_lightning.core.datamodule.LightningDataModule` specifying inference samples.
                 In the case of multiple dataloaders, please see this :ref:`page <multiple-training-dataloaders>`.
-=======
-            dataloaders: Either a single PyTorch DataLoader or a list of them, specifying inference samples.
->>>>>>> 39274273
 
             datamodule: The datamodule with a predict_dataloader method that returns one or more dataloaders.
 
@@ -730,13 +648,10 @@
         self.state = TrainerState.PREDICTING
         self.predicting = True
 
-<<<<<<< HEAD
         # if a datamodule comes in as the second arg, then fix it for the user
         if isinstance(dataloaders, LightningDataModule):
             datamodule = dataloaders
             dataloaders = None
-=======
->>>>>>> 39274273
         if dataloaders is not None and datamodule:
             raise MisconfigurationException('You cannot pass both `trainer.predict(dataloaders=..., datamodule=...)`')
 
@@ -753,20 +668,12 @@
     def tune(
         self,
         model: LightningModule,
-<<<<<<< HEAD
         train_dataloaders: Optional[Union[_DATALOADERS, LightningDataModule]] = None,
         val_dataloaders: Optional[_DATALOADERS] = None,
         datamodule: Optional[LightningDataModule] = None,
         scale_batch_size_kwargs: Optional[Dict[str, Any]] = None,
         lr_find_kwargs: Optional[Dict[str, Any]] = None,
         train_dataloader=None,  # noqa
-=======
-        train_dataloader: Optional[DataLoader] = None,
-        val_dataloaders: Optional[Union[DataLoader, List[DataLoader]]] = None,
-        datamodule: Optional[LightningDataModule] = None,
-        scale_batch_size_kwargs: Optional[Dict[str, Any]] = None,
-        lr_find_kwargs: Optional[Dict[str, Any]] = None,
->>>>>>> 39274273
     ) -> Dict[str, Optional[Union[int, _LRFinder]]]:
         r"""
         Runs routines to tune hyperparameters before training.
@@ -774,7 +681,6 @@
         Args:
             model: Model to tune.
 
-<<<<<<< HEAD
             train_dataloaders: A collection of :class:`torch.utils.data.DataLoader` or a
                 :class:`~pytorch_lightning.core.datamodule.LightningDataModule` specifying training samples.
                 In the case of multiple dataloaders, please see this :ref:`page <multiple-training-dataloaders>`.
@@ -782,13 +688,6 @@
             val_dataloaders: A collection of :class:`torch.utils.data.DataLoader` or a
                 :class:`~pytorch_lightning.core.datamodule.LightningDataModule` specifying validation samples.
                 In the case of multiple dataloaders, please see this :ref:`page <multiple-training-dataloaders>`.
-=======
-            train_dataloader: A Pytorch DataLoader with training samples. If the model has
-                a predefined train_dataloader method this will be skipped.
-
-            val_dataloaders: Either a single Pytorch Dataloader or a list of them, specifying validation samples.
-                If the model has a predefined val_dataloaders method this will be skipped
->>>>>>> 39274273
 
             datamodule: An instance of :class:`~pytorch_lightning.core.datamodule.LightningDataModule`.
 
@@ -800,7 +699,6 @@
         self.state = TrainerState.TUNING
         self.tuning = True
 
-<<<<<<< HEAD
         if train_dataloader is not None:
             rank_zero_deprecation(
                 "`trainer.tune(train_dataloader)` is deprecated in v1.4 and will be removed in v1.6."
@@ -813,25 +711,13 @@
             train_dataloaders = None
         # If you supply a datamodule you can't supply train_dataloader or val_dataloaders
         if (train_dataloaders is not None or val_dataloaders is not None) and datamodule is not None:
-=======
-        # if a datamodule comes in as the second arg, then fix it for the user
-        if isinstance(train_dataloader, LightningDataModule):
-            datamodule = train_dataloader
-            train_dataloader = None
-        # If you supply a datamodule you can't supply train_dataloader or val_dataloaders
-        if (train_dataloader is not None or val_dataloaders is not None) and datamodule is not None:
->>>>>>> 39274273
             raise MisconfigurationException(
                 'You cannot pass `train_dataloader` or `val_dataloaders` to `trainer.tune(datamodule=...)`'
             )
 
         # links data to the trainer
         self.data_connector.attach_data(
-<<<<<<< HEAD
             model, train_dataloaders=train_dataloaders, val_dataloaders=val_dataloaders, datamodule=datamodule
-=======
-            model, train_dataloader=train_dataloader, val_dataloaders=val_dataloaders, datamodule=datamodule
->>>>>>> 39274273
         )
 
         result = self.tuner._tune(model, scale_batch_size_kwargs=scale_batch_size_kwargs, lr_find_kwargs=lr_find_kwargs)
