# Copyright The PyTorch Lightning team.
#
# Licensed under the Apache License, Version 2.0 (the "License");
# you may not use this file except in compliance with the License.
# You may obtain a copy of the License at
#
#     http://www.apache.org/licenses/LICENSE-2.0
#
# Unless required by applicable law or agreed to in writing, software
# distributed under the License is distributed on an "AS IS" BASIS,
# WITHOUT WARRANTIES OR CONDITIONS OF ANY KIND, either express or implied.
# See the License for the specific language governing permissions and
# limitations under the License.
import inspect
import multiprocessing
import platform
from abc import ABC
from copy import deepcopy
from typing import Callable, Iterable, List, Optional, Tuple, Union

from torch.utils.data import BatchSampler, DataLoader, RandomSampler, SequentialSampler
from torch.utils.data.distributed import DistributedSampler

from pytorch_lightning.accelerators.legacy.accelerator import Accelerator
from pytorch_lightning.core import LightningModule
from pytorch_lightning.trainer.supporters import CombinedLoader
from pytorch_lightning.utilities import rank_zero_warn
from pytorch_lightning.utilities.apply_func import apply_to_collection
from pytorch_lightning.utilities.data import has_iterable_dataset, has_len
from pytorch_lightning.utilities.debugging import InternalDebugger
from pytorch_lightning.utilities.exceptions import MisconfigurationException
from pytorch_lightning.utilities.model_helpers import is_overridden


class TrainerDataLoadingMixin(ABC):

    # this is just a summary on variables used in this abstract class,
    #  the proper values/initialisation should be done in child class
    global_rank: int
    shown_warnings:...
    val_check_interval: float
    tpu_local_core_rank: int
    train_dataloader: DataLoader
    num_training_batches: Union[int, float]
    val_check_batch:...
    val_dataloaders: List[DataLoader]
    num_val_batches: List[Union[int, float]]
    test_dataloaders: List[DataLoader]
    num_test_batches: List[Union[int, float]]
    limit_train_batches: Union[int, float]
    limit_val_batches: Union[int, float]
    limit_test_batches: Union[int, float]
    replace_sampler_ddp: bool
    accelerator_backend: Accelerator
    num_nodes: int
    num_processes: int
    distributed_backend: Optional[str]
    dev_debugger: InternalDebugger

    def _worker_check(self, dataloader: DataLoader, name: str) -> None:
        on_windows = platform.system() == 'Windows'

        # ddp_spawn + num_workers > 0 don't mix! tell the user
        is_dataloader = isinstance(dataloader, DataLoader)
        using_spawn = self.accelerator_connector.distributed_backend == "ddp_spawn"
        if is_dataloader and not on_windows:
            if dataloader.num_workers > 0 and using_spawn:
                rank_zero_warn(
                    'Dataloader(num_workers>0) and ddp_spawn do not mix well!'
                    ' Your performance might suffer dramatically.'
                    ' Please consider setting accelerator=ddp to use num_workers > 0'
                    ' (this is a bottleneck of Python .spawn() and PyTorch'
                )

            elif dataloader.num_workers == 0 and using_spawn:
                rank_zero_warn(
                    'You are using `accelerator=ddp_spawn` with num_workers=0.'
                    ' For much faster performance, switch to `accelerator=ddp` and set `num_workers>0`'
                )

            elif dataloader.num_workers <= 2 and multiprocessing.cpu_count() > 2 and not using_spawn:
                num_cpus = multiprocessing.cpu_count()
                rank_zero_warn(
                    f'The dataloader, {name}, does not have many workers which may be a bottleneck.'
                    ' Consider increasing the value of the `num_workers` argument`'
                    f' (try {num_cpus} which is the number of cpus on this machine)'
                    f' in the `DataLoader` init to improve performance.'
                )

    def auto_add_sampler(self, dataloader: DataLoader, shuffle: bool) -> DataLoader:

        # don't do anything if it's not a dataloader
        is_dataloader = isinstance(dataloader, DataLoader)
        # don't manipulate iterable datasets
        is_iterable_ds = has_iterable_dataset(dataloader)

        if not is_dataloader or is_iterable_ds:
            return dataloader

<<<<<<< HEAD
        is_in_dist = self.use_ddp or self.use_ddp2 or self.use_horovod or self.use_tpu

        need_dist_sampler = is_in_dist and not isinstance(dataloader.sampler, DistributedSampler)
=======
        need_dist_sampler = self.accelerator_connector.is_distributed and not isinstance(
            dataloader.sampler, DistributedSampler
        )
>>>>>>> 0345fcfa
        if self.accelerator_connector.replace_sampler_ddp and need_dist_sampler:
            if not isinstance(dataloader.sampler, (SequentialSampler, RandomSampler)):
                raise MisconfigurationException(
                    'You seem to have configured a sampler in your DataLoader. This will be replaced '
                    ' by `DistributedSampler` since `replace_sampler_ddp` is True and you are using'
                    ' distributed training. Either remove the sampler from your DataLoader or set'
                    ' `replace_sampler_ddp`=False if you want to use your custom sampler.'
                )

            # replace with distributed sampler
            sampler = self._get_distributed_sampler(dataloader, shuffle)
            dataloader = self.replace_sampler(dataloader, sampler)

        return dataloader

    @staticmethod
    def _resolve_batch_sampler(dl_args, dataloader, sampler):
        batch_sampler = getattr(dataloader, "batch_sampler")
        if batch_sampler is not None and type(batch_sampler) is not BatchSampler:
            batch_sampler = type(batch_sampler)(
                sampler,
                batch_size=batch_sampler.batch_size,
                drop_last=batch_sampler.drop_last,
            )
            dl_args['batch_sampler'] = batch_sampler
            dl_args['batch_size'] = 1
            dl_args['shuffle'] = False
            dl_args['sampler'] = None
            dl_args['drop_last'] = False
        else:
            dl_args['sampler'] = sampler
            dl_args['shuffle'] = False
            dl_args['batch_sampler'] = None

        return dl_args

    def replace_sampler(self, dataloader, sampler):
        skip_keys = ('sampler', 'batch_sampler', 'dataset_kind')
        skip_signature_keys = ('args', 'kwargs', 'self')

        attrs = {k: v for k, v in vars(dataloader).items() if not k.startswith("_")}

        params = set(inspect.signature(dataloader.__init__).parameters)
        contains_dataset = True

        if type(dataloader) is not DataLoader:
            contains_dataset = "dataset" in params
            params.update(inspect.signature(DataLoader.__init__).parameters)

        dl_args = {name: attrs[name] for name in params if name in attrs and name not in skip_keys}

        dl_args = self._resolve_batch_sampler(dl_args, dataloader, sampler)

        multiprocessing_context = dataloader.multiprocessing_context
        dl_args['multiprocessing_context'] = multiprocessing_context

        missing_kwargs = params.difference(skip_signature_keys).difference(dl_args)
        if missing_kwargs:
            """
            Example:
            class CustomDataLoader(DataLoader):
                def __init__(self, num_features, dataset, *args, **kwargs):
                    self.num_features = num_features
                    super().__init__(dataset, *args, **kwargs)
            """
            dataloader_cls_name = dataloader.__class__.__name__
            raise MisconfigurationException(
                f"Trying to inject DistributedSampler within {dataloader_cls_name} class."
                "This would fail as your DataLoader doesn't expose all its __init__ parameters as attributes. "
                f"Missing attributes are {missing_kwargs}. "
                f"HINT: If you wrote the {dataloader_cls_name} class, add the `__init__` arguments as attributes or ",
                "manually add DistributedSampler as "
                f"{dataloader_cls_name}(dataset, ..., sampler=DistributedSampler(dataset, ...)).",
            )

        if not contains_dataset:
            dl_args.pop('dataset')

        dataloader = type(dataloader)(**dl_args)
        dataloader.multiprocessing_context = multiprocessing_context
        return dataloader

    def _get_distributed_sampler(self, dataloader, shuffle):
        kwargs = self.distributed_sampler_kwargs
        kwargs['shuffle'] = shuffle and not self.overfit_batches
        sampler = DistributedSampler(dataloader.dataset, **kwargs)
        return sampler

    def reset_train_dataloader(self, model: LightningModule) -> None:
        """Resets the train dataloader and initialises required variables
        (number of batches, when to validate, etc.).

        Args:
            model: The current `LightningModule`
        """
        self.train_dataloader = self.request_dataloader(model.train_dataloader)

        if self.overfit_batches > 0:
            if hasattr(self.train_dataloader, 'sampler') and isinstance(self.train_dataloader.sampler, RandomSampler):
                rank_zero_warn(
                    'You requested to overfit but enabled training dataloader shuffling.'
                    ' We are turning it off for you.'
                )
                self.train_dataloader = self.replace_sampler(
                    self.train_dataloader, SequentialSampler(self.train_dataloader.dataset)
                )

        # debugging
        self.dev_debugger.track_load_dataloader_call('train_dataloader', dataloaders=[self.train_dataloader])

        # automatically add samplers
        self.train_dataloader = apply_to_collection(
            self.train_dataloader, DataLoader, self.auto_add_sampler, shuffle=True
        )

        # check the workers recursively
        apply_to_collection(self.train_dataloader, DataLoader, self._worker_check, 'train dataloader')

        # wrap the sequence of train loaders to a CombinedLoader object for computing the num_training_batches
        self.train_dataloader = CombinedLoader(self.train_dataloader, self._multiple_trainloader_mode)

        self.num_training_batches = len(self.train_dataloader) if has_len(self.train_dataloader) else float('inf')

        if isinstance(self.limit_train_batches, int) or self.limit_train_batches == 0.0:
            self.num_training_batches = min(self.num_training_batches, int(self.limit_train_batches))
        elif self.num_training_batches != float('inf'):
            self.num_training_batches = int(self.num_training_batches * self.limit_train_batches)
        elif self.limit_train_batches != 1.0:
            raise MisconfigurationException(
                'When using an IterableDataset for `limit_train_batches`,'
                ' `Trainer(limit_train_batches)` must be `0.0`, `1.0` or an int. An int k specifies'
                ' `num_training_batches` to use.'
            )

        # determine when to check validation
        # if int passed in, val checks that often
        # otherwise, it checks in [0, 1.0] % range of a training epoch
        if isinstance(self.val_check_interval, int):
            self.val_check_batch = self.val_check_interval
            if self.val_check_batch > self.num_training_batches:
                raise ValueError(
                    f'`val_check_interval` ({self.val_check_interval}) must be less than or equal '
                    f'to the number of the training batches ({self.num_training_batches}). '
                    'If you want to disable validation set `limit_val_batches` to 0.0 instead.'
                )
        else:
            if not has_len(self.train_dataloader):
                if self.val_check_interval == 1.0:
                    self.val_check_batch = float('inf')
                else:
                    raise MisconfigurationException(
                        'When using an IterableDataset for `train_dataloader`,'
                        ' `Trainer(val_check_interval)` must be `1.0` or an int. An int k specifies'
                        ' checking validation every k training batches.'
                    )
            else:
                self.val_check_batch = int(self.num_training_batches * self.val_check_interval)
                self.val_check_batch = max(1, self.val_check_batch)

    def _reset_eval_dataloader(
        self,
        model: LightningModule,
        mode: str,
    ) -> Tuple[List[Union[int, float]], List[DataLoader]]:
        """Generic method to reset a dataloader for evaluation.

        Args:
            model: The current `LightningModule`
            mode: Either `'val'` or `'test'`

        Returns:
            Tuple (num_batches, dataloaders)
        """
        # always get the loaders first so we can count how many there are
        loader_name = f'{mode}_dataloader'
        dataloaders = self.request_dataloader(getattr(model, loader_name))

        if not isinstance(dataloaders, list):
            dataloaders = [dataloaders]

        # when overfitting use the training loader as val and test
        # duplicate it the numb of times needed to match the train loaders
        if self.overfit_batches > 0:
            num_loaders = len(dataloaders)
            train_dataloader = self.request_dataloader(getattr(model, 'train_dataloader'))
            dataloaders = [deepcopy(train_dataloader) for _ in range(num_loaders)]

        self.dev_debugger.track_load_dataloader_call(loader_name, dataloaders=dataloaders)

        for loader_i in range(len(dataloaders)):
            loader = dataloaders[loader_i]

            # shuffling in val and test set is bad practice
            if mode in ('val', 'test') and hasattr(loader, 'sampler') and isinstance(loader.sampler, RandomSampler):

                # when overfitting, the dataloader should not have sampler
                if self.overfit_batches > 0:
                    rank_zero_warn(
                        'You requested to overfit but enabled test/val dataloader shuffling.'
                        ' We are turning it off for you.'
                    )
                    dataloaders[loader_i] = self.replace_sampler(loader, SequentialSampler(loader.dataset))

                else:
                    rank_zero_warn(
                        f'Your {mode}_dataloader has `shuffle=True`, it is best practice to turn'
                        ' this off for validation and test dataloaders.'
                    )

        if any([dl is None for dl in dataloaders]):
            rank_zero_warn("One of given dataloaders is None and it will be skipped.")

        # add samplers
        dataloaders = [self.auto_add_sampler(dl, shuffle=False) for dl in dataloaders if dl is not None]

        loader_num_batches = []

        # determine number of batches
        # datasets could be none, 1 or 2+
        if len(dataloaders) != 0:
            for i, dataloader in enumerate(dataloaders):
                num_batches = len(dataloader) if has_len(dataloader) else float('inf')
                self._worker_check(dataloader, f'{mode} dataloader {i}')

                # percent or num_steps
                limit_eval_batches = getattr(self, f'limit_{mode}_batches')

                # limit num batches either as a percent or num steps
                if isinstance(limit_eval_batches, int) or limit_eval_batches == 0.0:
                    num_batches = min(num_batches, int(limit_eval_batches))
                elif num_batches != float('inf'):
                    num_batches = int(num_batches * limit_eval_batches)
                elif limit_eval_batches != 1.0:
                    raise MisconfigurationException(
                        'When using an IterableDataset for `limit_{mode}_batches`,'
                        f' `Trainer(limit_{mode}_batches)` must be `0.0`, `1.0` or an int. An int k specifies'
                        f' `num_{mode}_batches` to use.'
                    )

                if num_batches == 0 and limit_eval_batches > 0.0 and isinstance(limit_eval_batches, float):
                    min_pct = 1.0 / len(dataloader)
                    raise MisconfigurationException(
                        f'you requested to check {limit_eval_batches} of the {mode} dataloader but'
                        f' {limit_eval_batches}*{num_batches} < 1. Please increase the limit_{mode}_batches.'
                        f' Try at least limit_{mode}_batches={min_pct}'
                    )

                loader_num_batches.append(num_batches)

        return loader_num_batches, dataloaders

    def reset_val_dataloader(self, model: LightningModule) -> None:
        """Resets the validation dataloader and determines the number of batches.

        Args:
            model: The current `LightningModule`
        """
        has_loader = is_overridden('val_dataloader', model)
        has_step = is_overridden('validation_step', model)
        if has_loader and has_step:
            self.num_val_batches, self.val_dataloaders = self._reset_eval_dataloader(model, 'val')

    def reset_test_dataloader(self, model) -> None:
        """Resets the validation dataloader and determines the number of batches.

        Args:
            model: The current `LightningModule`
        """
        has_loader = is_overridden('test_dataloader', model)
        has_step = is_overridden('test_step', model)
        if has_loader and has_step:
            self.num_test_batches, self.test_dataloaders =\
                self._reset_eval_dataloader(model, 'test')

    def request_dataloader(self, dataloader_fx: Callable) -> DataLoader:
        """Handles downloading data in the GPU or TPU case.

        Args:
            dataloader_fx: The bound dataloader getter

        Returns:
            The dataloader
        """
        dataloader = dataloader_fx()
        dataloader = self._flatten_dl_only(dataloader)

        if self.accelerator_backend is not None:
            self.training_type_plugin.barrier('get_dataloaders')
        return dataloader

    def _flatten_dl_only(self, dataloaders):
        # handles user error when they return:
        # return dl1, dl2  vs  return (dl1, dl2)
        if isinstance(dataloaders, tuple):
            all_dls = [isinstance(x, Iterable) for x in dataloaders]
            all_dls = all(all_dls)
            if all_dls:
                dataloaders = list(dataloaders)

        return dataloaders<|MERGE_RESOLUTION|>--- conflicted
+++ resolved
@@ -97,15 +97,9 @@
         if not is_dataloader or is_iterable_ds:
             return dataloader
 
-<<<<<<< HEAD
-        is_in_dist = self.use_ddp or self.use_ddp2 or self.use_horovod or self.use_tpu
-
-        need_dist_sampler = is_in_dist and not isinstance(dataloader.sampler, DistributedSampler)
-=======
         need_dist_sampler = self.accelerator_connector.is_distributed and not isinstance(
             dataloader.sampler, DistributedSampler
         )
->>>>>>> 0345fcfa
         if self.accelerator_connector.replace_sampler_ddp and need_dist_sampler:
             if not isinstance(dataloader.sampler, (SequentialSampler, RandomSampler)):
                 raise MisconfigurationException(
