# Copyright The PyTorch Lightning team.
#
# Licensed under the Apache License, Version 2.0 (the "License");
# you may not use this file except in compliance with the License.
# You may obtain a copy of the License at
#
#     http://www.apache.org/licenses/LICENSE-2.0
#
# Unless required by applicable law or agreed to in writing, software
# distributed under the License is distributed on an "AS IS" BASIS,
# WITHOUT WARRANTIES OR CONDITIONS OF ANY KIND, either express or implied.
# See the License for the specific language governing permissions and
# limitations under the License.
import contextlib
import json
import logging
import os
from collections import OrderedDict
from pathlib import Path
from types import SimpleNamespace
from typing import Any, Callable, Dict, Generator, List, Mapping, Optional, Tuple, Union

import torch

import pytorch_lightning as pl
from pytorch_lightning.callbacks import GradientAccumulationScheduler
from pytorch_lightning.overrides.base import _LightningModuleWrapperBase
from pytorch_lightning.plugins.environments.cluster_environment import ClusterEnvironment
from pytorch_lightning.plugins.training_type.ddp import DDPPlugin
from pytorch_lightning.trainer.optimizers import _get_default_scheduler_config
from pytorch_lightning.utilities import AMPType
from pytorch_lightning.utilities.apply_func import apply_to_collection
from pytorch_lightning.utilities.distributed import rank_zero_info, rank_zero_only
from pytorch_lightning.utilities.exceptions import MisconfigurationException
from pytorch_lightning.utilities.imports import _DEEPSPEED_AVAILABLE

if _DEEPSPEED_AVAILABLE:
    import deepspeed


def remove_module_hooks(model: torch.nn.Module) -> None:
    # todo (tchaton) awaiting this feature to move upstream to DeepSpeed
    for module in model.modules():
        module._backward_hooks = OrderedDict()
        module._is_full_backward_hook = None
        module._forward_hooks = OrderedDict()
        module._forward_pre_hooks = OrderedDict()
        module._state_dict_hooks = OrderedDict()
        module._load_state_dict_pre_hooks = OrderedDict()


class LightningDeepSpeedModule(_LightningModuleWrapperBase):

    def __init__(self, pl_module: 'pl.LightningModule', precision: int) -> None:
        super().__init__(pl_module)
        self.precision = precision

    def forward(self, *inputs, **kwargs):
        if self.precision == 16:
            inputs = self._move_float_tensors_to_half(inputs)

        return super().forward(*inputs, **kwargs)

    @staticmethod
    def batch_to(data):
        return data.half()

    def _move_float_tensors_to_half(self, batch: Any):
        batch = apply_to_collection(batch, (torch.FloatTensor, torch.cuda.FloatTensor), function=self.batch_to)
        return batch


class DeepSpeedPlugin(DDPPlugin):
    distributed_backend = "deepspeed"
    DEEPSPEED_ENV_VAR = "PL_DEEPSPEED_CONFIG_PATH"

    def __init__(
        self,
        zero_optimization: bool = True,
        stage: int = 2,
        cpu_offload: bool = False,
        cpu_offload_params: bool = False,
        cpu_offload_use_pin_memory: bool = False,
        contiguous_gradients: bool = True,
        overlap_comm: bool = True,
        allgather_partitions: bool = True,
        reduce_scatter: bool = True,
        allgather_bucket_size: int = 2e8,
        reduce_bucket_size: int = 2e8,
        zero_allow_untested_optimizer: bool = True,
        logging_batch_size_per_gpu: Union[str, int] = "auto",
        config: Optional[Union[Path, str, dict]] = None,
        logging_level: int = logging.WARN,
        num_nodes: Optional[int] = None,
        parallel_devices: Optional[List[torch.device]] = None,
        cluster_environment: Optional[ClusterEnvironment] = None,
        loss_scale: float = 0,
        initial_scale_power: int = 16,
        loss_scale_window: int = 1000,
        hysteresis: int = 2,
        min_loss_scale: int = 1,
        partition_activations: bool = False,
        cpu_checkpointing: bool = False,
        contiguous_memory_optimization: bool = False,
        synchronize_checkpoint_boundary: bool = False,
        save_full_weights: bool = True,
    ) -> None:
        """
        Provides capabilities to run training using the DeepSpeed library,
        with training optimizations for large billion parameter models.
        `For more information: https://www.deepspeed.ai/`.

        .. warning:: ``DeepSpeedPlugin`` is in beta and subject to change.

        Defaults have been set to enable ZeRO-Offload and some have been taken from the link below.
        These defaults have been set generally, but may require tuning for optimum performance based on your model size.
        `For more information: https://www.deepspeed.ai/docs/config-json/#zero-optimizations-for-fp16-training`.

        Arguments:

            zero_optimization: Enable ZeRO optimization. This is only compatible with precision=16. (default: True)

            stage: Different stages of the ZeRO Optimizer. 0 is disabled,
                1 is optimizer state partitioning, 2 is optimizer+gradient state partitioning (default: 2)

            cpu_offload: Enable offloading optimizer memory and computation to CPU

            cpu_offload_params: When using ZeRO stage 3, offload parameters to CPU

            cpu_offload_use_pin_memory: When using ZeRO stage 3, pin memory on CPU

            contiguous_gradients: Copies gradients to a continuous buffer as they are produced.
                Avoids memory fragmentation during backwards. Useful when training large models. (default: True)

            overlap_comm: Overlap the reduction (synchronization) of gradients with the backwards computation.
                This is a speed optimization when training across multiple GPUs/machines. (default: True)

            allgather_partitions: All gather updated parameters at the end of training step,
                instead of using a series of broadcast collectives (default: True)

            reduce_scatter: Use reduce/scatter instead of allreduce to average gradients (default:True)

            allgather_bucket_size: Number of elements to allgather at once.
                Used to limit the memory required for larger model sizes, with a tradeoff with speed. (default: 2e8)

            reduce_bucket_size: Number of elements to reduce at once.
                Used to limit the memory required for larger model sizes, with a tradeoff with speed (default: 2e8)

            zero_allow_untested_optimizer: Allow untested optimizers to be used with ZeRO. Currently only Adam is a
                DeepSpeed supported optimizer when using ZeRO (default: True)

            logging_batch_size_per_gpu: Config used in DeepSpeed to calculate verbose timing for logging
                on a per sample per second basis (only displayed if logging=logging.INFO).
                If set to "auto", the plugin tries to infer this from
                the train DataLoader's BatchSampler, else defaults to 1.
                To obtain accurate logs when using datasets that do not support batch samplers,
                set this to the actual per gpu batch size (trainer.batch_size).

            config: Pass in a deepspeed formatted config dict,
                or path to a deepspeed config: https://www.deepspeed.ai/docs/config-json.
                All defaults will be ignored if a config is passed in. (Default: ``None``)

            logging_level: Set logging level for deepspeed. (Default: ``logging.WARN``)

            loss_scale: Loss scaling value for FP16 training.
                0.0 results in dynamic loss scaling, otherwise static (Default: 0)

            initial_scale_power: Power of the initial dynamic loss scale value. Loss scale is computed
                by ``2^initial_scale_power`` (Default: 32)

            loss_scale_window: Window in which to raise/lower the dynamic FP16 loss scaling value (Default: 1000)

            hysteresis: FP16 Delay shift in Dynamic Loss scaling (Default: 2)

            min_loss_scale: The minimum FP16 dynamic loss scaling value (Default: 1000)

            partition_activations: Enables partition activation when used with ZeRO stage 3.
                Still requires you to wrap your forward functions in deepspeed.checkpointing.checkpoint.
                See `deepspeed tutorial
                <https://www.deepspeed.ai/tutorials/megatron/#deepspeed-activation-checkpoints-optional>`_

            cpu_checkpointing: Offloads partitioned activations to CPU if ``partition_activations`` is enabled

            contiguous_memory_optimization: Copies partitioned activations so that they are contiguous in memory.
                Not supported by all models

            synchronize_checkpoint_boundary: Insert :func:`torch.cuda.synchronize` at each checkpoint boundary.

            save_full_weights: Gathers weights across all processes before saving to disk
                when using ZeRO Stage 3. This allows a single weight file to contain the entire model,
                rather than individual sharded weight files.
                Disable to save sharded states individually. (Default: True)

        """
        if not _DEEPSPEED_AVAILABLE:
            raise MisconfigurationException(
                "To use the DeepSpeed plugin, you must have DeepSpeed installed."
                " pip install deepspeed"
            )
        super().__init__(
            parallel_devices=parallel_devices, num_nodes=num_nodes, cluster_environment=cluster_environment
        )
        self.config = self._load_config(config)
        if self.config is None:
            # User has not overridden config, set defaults
            self.config = self._create_default_config(
                zero_optimization,
                zero_allow_untested_optimizer,
                logging_batch_size_per_gpu,
                partition_activations=partition_activations,
                cpu_checkpointing=cpu_checkpointing,
                contiguous_memory_optimization=contiguous_memory_optimization,
                synchronize_checkpoint_boundary=synchronize_checkpoint_boundary,
                stage=stage,
                cpu_offload=cpu_offload,
                cpu_offload_params=cpu_offload_params,
                cpu_offload_use_pin_memory=cpu_offload_use_pin_memory,
                contiguous_gradients=contiguous_gradients,
                overlap_comm=overlap_comm,
                allgather_partitions=allgather_partitions,
                reduce_scatter=reduce_scatter,
                allgather_bucket_size=allgather_bucket_size,
                reduce_bucket_size=reduce_bucket_size,
            )
        self._config_initialized = False
        deepspeed.utils.logging.logger.setLevel(logging_level)

        self.save_full_weights = save_full_weights

        # default FP16 parameters.
        self.loss_scale = loss_scale
        self.initial_scale_power = initial_scale_power
        self.loss_scale_window = loss_scale_window
        self.hysteresis = hysteresis
        self.min_loss_scale = min_loss_scale

<<<<<<< HEAD
=======
    @property
    def plugin_restores_optimizers(self) -> bool:
        return self.plugin_restores_model

>>>>>>> e151fa49
    def _load_config(self, config):
        if config is None and self.DEEPSPEED_ENV_VAR in os.environ:
            rank_zero_info(f"Loading DeepSpeed config from set {self.DEEPSPEED_ENV_VAR} environment variable")
            config = os.environ[self.DEEPSPEED_ENV_VAR]
        if isinstance(config, str) or isinstance(config, Path):
            if not os.path.isfile(config):
                raise MisconfigurationException(
                    f"You passed in a path to a DeepSpeed config but the path does not exist: {config}"
                )
            with open(config) as f:
                config = json.load(f)
        return config

    def pre_dispatch(self) -> None:
        self.init_deepspeed()
        self.barrier()

    def init_deepspeed(self):
        if not self._config_initialized:
            self._format_config()
            self._config_initialized = True

        self._handle_gradient_accumulation_steps()

        precision = self.lightning_module.trainer.accelerator.precision
        model = LightningDeepSpeedModule(pl_module=self.model, precision=precision)

        if self.on_gpu:
            torch.cuda.set_device(self.root_device)

        if self.lightning_module.trainer and self.lightning_module.trainer.training:
            self._initialize_deepspeed_train(model)
        else:
            self._initialize_deepspeed_inference(model)

    def _init_scheduler_optimizer(self):
        optimizers, schedulers, optimizer_frequencies = self.lightning_module.trainer.init_optimizers(
            self.lightning_module
        )
        if len(optimizers) > 1 or len(schedulers) > 1:
            raise MisconfigurationException(
                "DeepSpeed currently only supports single optimizer, single optional scheduler."
            )
        scheduler = schedulers[0]['scheduler'] if len(schedulers) == 1 else None
        optimizer = optimizers[0]
        return optimizer, scheduler, optimizer_frequencies

    @property
    def zero_stage_3(self) -> bool:
        return self.config.get('zero_optimization') and self.config.get('zero_optimization').get('stage') == 3

    def _initialize_deepspeed_train(self, model):
        optimizer, lightning_scheduler, optimizer_frequencies = None, None, None
        if "optimizer" not in self.config:
            rank_zero_info(
                "You have not specified an optimizer or scheduler within the DeepSpeed config."
                "Using `configure_optimizers` to define optimizer and scheduler."
            )
            optimizer, lightning_scheduler, optimizer_frequencies = self._init_scheduler_optimizer()
        model_parameters = filter(lambda p: p.requires_grad, self.model.parameters())
        model, optimizer, _, lr_scheduler = deepspeed.initialize(
            args=SimpleNamespace(local_rank=self.local_rank),
            model=model,
            model_parameters=model_parameters,
            optimizer=optimizer,
            lr_scheduler=lightning_scheduler,
            config_params=self.config,
        )
        self._set_deepspeed_activation_checkpointing()

        # set optimizer for save/load, but deepspeed manages the specific optimizer logic
        self.lightning_module.trainer.optimizers = [optimizer]
        self.lightning_module.trainer.schedulers = [lr_scheduler]
        self.model = model

    @contextlib.contextmanager
    def model_sharded_context(self) -> Generator[None, None, None]:
        if self.zero_stage_3:
            model_parallel_context = deepspeed.zero.Init(remote_device="cpu", pin_memory=True)
        else:
            model_parallel_context = super().model_sharded_context()

        with model_parallel_context:
            yield

    def _set_deepspeed_activation_checkpointing(self):
        if self.config.get('activation_checkpointing'):
            checkpoint_config = self.config['activation_checkpointing']
            deepspeed.checkpointing.configure(
                mpu_=None,
                partition_activations=checkpoint_config.get('partition_activations'),
                contiguous_checkpointing=checkpoint_config.get('contiguous_checkpointing'),
                checkpoint_in_cpu=checkpoint_config.get('checkpoint_in_cpu'),
                profile=checkpoint_config.get('profile'),
            )

    def _initialize_deepspeed_inference(self, model):
        # todo: Currently DeepSpeed requires optimizers at inference to partition weights correctly
        optimizer, lightning_scheduler, optimizer_frequencies = None, None, None
        if "optimizer" not in self.config:
            rank_zero_info(
                "You have not specified an optimizer or scheduler within the DeepSpeed config."
                "Using `configure_optimizers` to define optimizer and scheduler."
            )
            optimizer, lightning_scheduler, optimizer_frequencies = self._init_scheduler_optimizer()
        inference_config = {
            # todo: this is required for DeepSpeed throughput timers, or throughput timers will be incorrect
            'train_micro_batch_size_per_gpu': 1,
        }
        if 'fp16' in self.config:
            inference_config.update({"fp16": self.config["fp16"]})
        if self.zero_stage_3:
            inference_config.update({
                "zero_allow_untested_optimizer": self.config['zero_allow_untested_optimizer'],
                "zero_optimization": self.config['zero_optimization'],
            })
        # Remove all module hooks before initializing new model
        remove_module_hooks(model)
        model, _, _, _ = deepspeed.initialize(
            args=SimpleNamespace(local_rank=self.local_rank),
            model=model,
            optimizer=optimizer,
            lr_scheduler=lightning_scheduler,
            config_params=inference_config,
            model_parameters=[],
        )
        self.model = model

    def configure_scheduler(self, lr_scheduler):
        scheduler = _get_default_scheduler_config()
        scheduler["scheduler"] = lr_scheduler
        return [scheduler]

    @property
    def lightning_module(self):
        # the model may not be wrapped with DeepEngine & LightningDeepSpeedModule if calling this too early
        module = getattr(self.model, "module", self.model)
        return module.module if isinstance(module, LightningDeepSpeedModule) else module

    @property
    def distributed_sampler_kwargs(self):
        distributed_sampler_kwargs = dict(num_replicas=self.world_size, rank=self.global_rank)
        return distributed_sampler_kwargs

    def init_optimizers(self, trainer: 'pl.Trainer', model: 'pl.LightningModule') -> Tuple[List, List, List]:
        # Skip initializing optimizers here as DeepSpeed handles optimizers via config.
        # User may have specified config options instead in configure_optimizers, but this is handled
        # via `_initialize_deepspeed_train`
        return [], [], []  # empty optimizers, schedulers and frequencies

    def optimizer_step(self, optimizer: torch.optim.Optimizer, lambda_closure: Callable, **kwargs):
        # note: We rely on the deepspeed engine to carry out the step rather than the optimizer.
        # internally, the engine has a reference to the optimizer already.
        self.model.step(**kwargs)

    def _handle_gradient_accumulation_steps(self):
        """
        This functions overrides the trainer.accumulation_scheduler to generate
        ``accumulate_grad_batches=1``.
        Therefore, ``optimizer_step`` will be called on every batches seen
        so DeepSpeed Engine handles the gradient accumulation logic internally.
        """
        if self.config.get("gradient_accumulation_steps") > 1:
            self._original_accumulate_grad_batches = self.lightning_module.trainer.accumulate_grad_batches
            # todo (tchaton) Add support for accumulate_grad_batches being a dictionary.
            self.lightning_module.trainer.accumulation_scheduler = GradientAccumulationScheduler({0: 1})
        else:
            self._original_accumulate_grad_batches = None

    def _format_config(self):
        if self.config is None:
            raise MisconfigurationException(
                "To use DeepSpeed you must pass in a DeepSpeed config dict, or a path to a JSON config."
                " See: https://pytorch-lightning.readthedocs.io/en/latest/advanced/multi_gpu.html#deepspeed"
            )
        self._format_batch_size_and_grad_accum_config()
        self._format_precision_config()

    def _format_batch_size_and_grad_accum_config(self):
        if "gradient_accumulation_steps" in self.config:
            raise MisconfigurationException(
                "Within the DeepSpeed config, do not set gradient_accumulation_steps"
                " as this will be set via accumulate_grad_batches=x argument passed via the Lightning Trainer."
            )
        if "train_micro_batch_size_per_gpu" not in self.config:
            batch_size = self._auto_select_batch_size()
            self.config["train_micro_batch_size_per_gpu"] = batch_size
        self.config["gradient_accumulation_steps"] = self.lightning_module.trainer.accumulate_grad_batches
        if "gradient_clipping" not in self.config:
            self.config["gradient_clipping"] = self.lightning_module.trainer.gradient_clip_val

    def _auto_select_batch_size(self):
        # train_micro_batch_size_per_gpu is used for throughput logging purposes
        # by default we try to use the batch size of the loader
        batch_size = 1
        if hasattr(self.lightning_module, 'train_dataloader'):
            train_dataloader = self.lightning_module.train_dataloader()
            if hasattr(train_dataloader, 'batch_sampler'):
                batch_size = train_dataloader.batch_sampler.batch_size
        return batch_size

    def _format_precision_config(self):
        amp_type = self.lightning_module.trainer.accelerator_connector.amp_type
        amp_level = self.lightning_module.trainer.accelerator_connector.amp_level
        precision = self.lightning_module.trainer.accelerator_connector.precision
        if precision == 16:
            if "fp16" not in self.config and amp_type == AMPType.NATIVE:
                # FP16 is a DeepSpeed standalone AMP implementation
                rank_zero_info("Enabling DeepSpeed FP16.")
                self.config["fp16"] = {
                    "enabled": True,
                    "loss_scale": self.loss_scale,
                    "initial_scale_power": self.initial_scale_power,
                    "loss_scale_window": self.loss_scale_window,
                    "hysteresis": self.hysteresis,
                    "min_loss_scale": self.min_loss_scale
                }
            elif "amp" not in self.config and amp_type == AMPType.APEX:
                rank_zero_only("Enabling DeepSpeed APEX Implementation.")
                self.config["amp"] = {
                    "enabled": True,
                    "opt_level": amp_level,
                }
        if "zero_optimization" in self.config and not ("amp" in self.config or "fp16" in self.config):
            raise MisconfigurationException("To use DeepSpeed ZeRO Optimization, you must set precision=16.")

    def _create_default_config(
        self,
        zero_optimization: bool,
        zero_allow_untested_optimizer: bool,
        logging_batch_size_per_gpu: Union[str, int],
        partition_activations: bool,
        cpu_checkpointing: bool,
        contiguous_memory_optimization: bool,
        synchronize_checkpoint_boundary: bool,
        **zero_kwargs,
    ) -> Dict:
        cfg = {
            'activation_checkpointing': {
                "partition_activations": partition_activations,
                "cpu_checkpointing": cpu_checkpointing,
                "contiguous_memory_optimization": contiguous_memory_optimization,
                "synchronize_checkpoint_boundary": synchronize_checkpoint_boundary
            }
        }
        if zero_optimization:
            cfg = {
                "zero_allow_untested_optimizer": zero_allow_untested_optimizer,
                "zero_optimization": zero_kwargs,
                **cfg
            }
        if logging_batch_size_per_gpu != 'auto':
            cfg = {"train_micro_batch_size_per_gpu": logging_batch_size_per_gpu, **cfg}
        return cfg

    def _filepath_to_dir(self, filepath: str) -> str:
        return os.path.dirname(filepath)

    @property
    def deepspeed_engine(self):
        return self.model

    def save_checkpoint(self, checkpoint: Dict, filepath: str) -> None:
        """Save model/training states as a checkpoint file through state-dump and file-write.

        Args:
            checkpoint: The checkpoint state dictionary
            filepath: write-target file's path
        """
        if self.world_size > 1 and self.zero_stage_3:
            if self.save_full_weights:
                # todo: expose this as general function in deepspeed
                state_dict = self.deepspeed_engine._zero3_consolidated_fp16_state_dict()
                if self.is_global_zero:
                    # State dict keys will include reference to wrapper LightningDeepSpeedModule
                    # Delete `module` prefix before saving.
                    state_dict = {k.partition('module.')[2]: state_dict[k] for k in state_dict.keys()}
                    checkpoint['state_dict'] = state_dict
                    return super().save_checkpoint(checkpoint, filepath)
                return

            # Use deepspeed's internal checkpointing function to handle partitioned weights across processes
            # dump states as a checkpoint dictionary object
            save_dir = self._filepath_to_dir(filepath)
            _exclude_keys = ['state_dict', 'optimizer_states', 'lr_schedulers']
            checkpoint = {k: v for k, v in checkpoint.items() if k not in _exclude_keys}
            self.deepspeed_engine.save_checkpoint(save_dir, client_state=checkpoint)
        else:
            super().save_checkpoint(checkpoint, filepath)

    def load_checkpoint_file(self, checkpoint_path: Union[str, Path]) -> Dict[str, Any]:
        if self.save_full_weights or self.world_size == 1:
            # Broadcast to ensure we load from the rank 0 checkpoint
            # This doesn't have to be the case when using deepspeed sharded checkpointing
            checkpoint_path = self.broadcast(checkpoint_path)
            return super().load_checkpoint_file(checkpoint_path)

        # Rely on deepspeed to load the checkpoint and necessary information
        from pytorch_lightning.trainer.states import TrainerFn
        is_fitting = self.lightning_module.trainer.state.fn == TrainerFn.FITTING
        save_dir = self._filepath_to_dir(checkpoint_path)

        if self.zero_stage_3:
            # TODO: Currently required as this call is missing within the deepspeed engine.
            self.deepspeed_engine.optimizer._partition_all_parameters()

        _, client_state = self.deepspeed_engine.load_checkpoint(
            save_dir, load_optimizer_states=is_fitting, load_lr_scheduler_states=is_fitting
        )
        return client_state

    def load_model_state_dict(self, checkpoint: Mapping[str, Any]) -> None:
        # override to do nothing, deepspeed engine already loaded the weights in `load_checkpoint_file()`
        pass

    def load_optimizer_state_dict(self, checkpoint: Mapping[str, Any]) -> None:
        # override to do nothing, deepspeed engine already loaded the states in `load_checkpoint_file()`
        pass

    def update_global_step(self, total_batch_idx: int, current_global_step: int) -> int:
        if self._original_accumulate_grad_batches is None:
            return super().update_global_step(total_batch_idx, current_global_step)
        else:
            if total_batch_idx % self._original_accumulate_grad_batches == 0:
                current_global_step += 1
            return current_global_step

    @classmethod
    def register_plugins(cls, plugin_registry: Dict) -> None:
        plugin_registry.register("deepspeed", cls, description="Default DeepSpeed Plugin")
        plugin_registry.register("deepspeed_stage_2", cls, description="DeepSpeed with ZeRO Stage 2 enabled", stage=2)
        plugin_registry.register(
            "deepspeed_stage_2_offload",
            cls,
            description="DeepSpeed ZeRO Stage 2 and CPU Offload",
            stage=2,
            cpu_offload=True
        )
        plugin_registry.register("deepspeed_stage_3", cls, description="DeepSpeed ZeRO Stage 3", stage=3)
        plugin_registry.register(
            "deepspeed_stage_3_offload",
            cls,
            description="DeepSpeed ZeRO Stage 3 and CPU Offload",
            stage=3,
            cpu_offload=True
        )<|MERGE_RESOLUTION|>--- conflicted
+++ resolved
@@ -234,13 +234,6 @@
         self.hysteresis = hysteresis
         self.min_loss_scale = min_loss_scale
 
-<<<<<<< HEAD
-=======
-    @property
-    def plugin_restores_optimizers(self) -> bool:
-        return self.plugin_restores_model
-
->>>>>>> e151fa49
     def _load_config(self, config):
         if config is None and self.DEEPSPEED_ENV_VAR in os.environ:
             rank_zero_info(f"Loading DeepSpeed config from set {self.DEEPSPEED_ENV_VAR} environment variable")
