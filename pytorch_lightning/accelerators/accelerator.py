# Copyright The PyTorch Lightning team.
#
# Licensed under the Apache License, Version 2.0 (the "License");
# you may not use this file except in compliance with the License.
# You may obtain a copy of the License at
#
#     http://www.apache.org/licenses/LICENSE-2.0
#
# Unless required by applicable law or agreed to in writing, software
# distributed under the License is distributed on an "AS IS" BASIS,
# WITHOUT WARRANTIES OR CONDITIONS OF ANY KIND, either express or implied.
# See the License for the specific language governing permissions and
# limitations under the License.
import contextlib
from collections import defaultdict
from typing import Any, Callable, DefaultDict, Dict, Generator, Iterable, List, Optional, Union

import torch
from torch import Tensor
from torch.nn import Module
from torch.optim import Optimizer
from torch.utils.data import DataLoader

import pytorch_lightning as pl
from pytorch_lightning.plugins.precision import ApexMixedPrecisionPlugin, NativeMixedPrecisionPlugin, PrecisionPlugin
from pytorch_lightning.plugins.training_type import TrainingTypePlugin
from pytorch_lightning.trainer.states import TrainerFn
from pytorch_lightning.utilities import _NATIVE_AMP_AVAILABLE, rank_zero_warn
from pytorch_lightning.utilities.apply_func import apply_to_collection, move_data_to_device
from pytorch_lightning.utilities.enums import AMPType, GradClipAlgorithmType, LightningEnum
from pytorch_lightning.utilities.types import STEP_OUTPUT

if _NATIVE_AMP_AVAILABLE:
    from torch.cuda.amp import GradScaler


class Accelerator:
    """
    The Accelerator Base Class.
    An Accelerator is meant to deal with one type of Hardware.

    Currently there are accelerators for:

    - CPU
    - GPU
    - TPU

    Each Accelerator gets two plugins upon initialization:
    One to handle differences from the training routine and one to handle different precisions.

    """

    def __init__(
        self,
        precision_plugin: PrecisionPlugin,
        training_type_plugin: TrainingTypePlugin,
    ) -> None:
        """
        Args:
            precision_plugin: the plugin to handle precision-specific parts
            training_type_plugin: the plugin to handle different training routines
        """
        self.precision_plugin = precision_plugin
        self.training_type_plugin = training_type_plugin

        self.optimizers: List = []
        self.lr_schedulers: List = []
        self.optimizer_frequencies: List = []

    def connect(self, model: 'pl.LightningModule') -> None:
        """Transfers ownership of the model to this plugin"""
        self.training_type_plugin.connect(model)

    def setup_environment(self) -> None:
        """
        Setup any processes or distributed connections.
        This is called before the LightningModule/DataModule setup hook
        which allows the user to access the accelerator environment before setup is complete.
        """
        self.training_type_plugin.setup_environment()

    def setup(self, trainer: 'pl.Trainer', model: 'pl.LightningModule') -> None:
        """
        Setup plugins for the trainer fit and creates optimizers.

        Args:
            trainer: the trainer instance
            model: the LightningModule
        """
        self.setup_training_type_plugin(model)
        if not self.training_type_plugin.setup_optimizers_in_pre_dispatch:
            self.setup_optimizers(trainer)
        self.setup_precision_plugin()

    def start_training(self, trainer: 'pl.Trainer') -> None:
        self.training_type_plugin.start_training(trainer)

    def start_evaluating(self, trainer: 'pl.Trainer') -> None:
        self.training_type_plugin.start_evaluating(trainer)

    def start_predicting(self, trainer: 'pl.Trainer') -> None:
        self.training_type_plugin.start_predicting(trainer)

    def pre_dispatch(self, trainer: 'pl.Trainer') -> None:
        """Hook to do something before the training/evaluation/prediction starts."""
        self._move_optimizer_state()

        self.training_type_plugin.pre_dispatch()
        if self.training_type_plugin.setup_optimizers_in_pre_dispatch:
            self.setup_optimizers(trainer)

        self.precision_plugin.pre_dispatch()

    def _move_optimizer_state(self) -> None:
        """ Moves the state of the optimizers to the GPU if needed. """
        for opt in self.optimizers:
            state: DefaultDict = defaultdict(dict)
            for p, v in opt.state.items():
                state[p] = apply_to_collection(v, torch.Tensor, move_data_to_device, self.root_device)
            opt.state = state

    def dispatch(self, trainer: 'pl.Trainer') -> None:
        """Hook to do something before the training/evaluation/prediction starts."""
        self.training_type_plugin.dispatch(trainer)
        self.precision_plugin.dispatch(trainer)

    def post_dispatch(self, trainer: 'pl.Trainer') -> None:
        """Hook to do something after the training/evaluation/prediction starts."""
        self.training_type_plugin.post_dispatch()
        self.precision_plugin.post_dispatch()

    @property
    def model(self) -> Module:
        """
        Returns the model. This can also be a wrapped LightningModule.
        For retrieving the pure LightningModule use :attr:`Accelerator.lightning_module`
        """
        return self.training_type_plugin.model

    @model.setter
    def model(self, new_model: Module) -> None:
        self.training_type_plugin.model = new_model

    @property
    def lightning_module(self) -> 'pl.LightningModule':
        """
        Returns the pure LightningModule.
        To get the potentially wrapped model use :attr:`Accelerator.model`
        """
        return self.training_type_plugin.lightning_module

    @property
    def root_device(self) -> torch.device:
        """Returns the root device"""
        return self.training_type_plugin.root_device

    def teardown(self) -> None:
        """
        This method is called to teardown the training process.
        It is the right place to release memory and free other resources.
        """
        self.training_type_plugin.teardown()

    def batch_to_device(
        self, batch: Any, device: Optional[torch.device] = None, dataloader_idx: Optional[int] = None
    ) -> Any:
        """Moves the batch to the correct device.
        The returned batch is of the same type as the input batch, just having all tensors on the correct device.

        Args:
            batch: The batch of samples to move to the correct device
            device: The target device
            dataloader_idx: The index of the dataloader to which the batch belongs.
        """
        model = self.lightning_module

        if model is not None:
            return model._apply_batch_transfer_handler(batch, device, dataloader_idx)

        return move_data_to_device(batch, device)

    def training_step(
        self,
        step_kwargs: Dict[str, Union[Any, int]],
    ) -> STEP_OUTPUT:
        """The actual training step.

        Args:
            step_kwargs: the arguments for the models training step. Can consist of the following:

                - batch (:class:`~torch.Tensor` | (:class:`~torch.Tensor`, ...) | [:class:`~torch.Tensor`, ...]):
                  The output of your :class:`~torch.utils.data.DataLoader`. A tensor, tuple or list.
                - batch_idx (int): Integer displaying index of this batch
                - optimizer_idx (int): When using multiple optimizers, this argument will also be present.
                - hiddens(:class:`~torch.Tensor`): Passed in if
                  :paramref:`~pytorch_lightning.core.lightning.LightningModule.truncated_bptt_steps` > 0.
        """
        step_kwargs = self.to_device(step_kwargs)

        with self.precision_plugin.train_step_context(), self.training_type_plugin.train_step_context():
            return self.training_type_plugin.training_step(*step_kwargs.values())

    def post_training_step(self) -> None:
        self.training_type_plugin.post_training_step()

    def validation_step(self, step_kwargs: Dict[str, Union[Any, int]]) -> Optional[STEP_OUTPUT]:
        """The actual validation step.

        Args:
            step_kwargs: the arguments for the models validation step. Can consist of the following:

                - batch (:class:`~torch.Tensor` | (:class:`~torch.Tensor`, ...) | [:class:`~torch.Tensor`, ...]):
                  The output of your :class:`~torch.utils.data.DataLoader`. A tensor, tuple or list.
                - batch_idx (int): The index of this batch
                - dataloader_idx (int): The index of the dataloader that produced this batch
                  (only if multiple val dataloaders used)
        """
        step_kwargs = self.to_device(step_kwargs)

        with self.precision_plugin.val_step_context(), self.training_type_plugin.val_step_context():
            return self.training_type_plugin.validation_step(*step_kwargs.values())

    def test_step(self, step_kwargs: Dict[str, Union[Any, int]]) -> Optional[STEP_OUTPUT]:
        """The actual test step.

        Args:
            step_kwargs: the arguments for the models test step. Can consist of the following:

                - batch (:class:`~torch.Tensor` | (:class:`~torch.Tensor`, ...) | [:class:`~torch.Tensor`, ...]):
                  The output of your :class:`~torch.utils.data.DataLoader`. A tensor, tuple or list.
                - batch_idx (int): The index of this batch.
                - dataloader_idx (int): The index of the dataloader that produced this batch
                  (only if multiple test dataloaders used).
        """
        step_kwargs = self.to_device(step_kwargs)

        with self.precision_plugin.test_step_context(), self.training_type_plugin.test_step_context():
            return self.training_type_plugin.test_step(*step_kwargs.values())

    def predict_step(self, step_kwargs: Dict[str, Union[Any, int]]) -> STEP_OUTPUT:
        """The actual predict step.

        Args:
            step_kwargs: the arguments for the models predict step. Can consist of the following:

                - batch (:class:`~torch.Tensor` | (:class:`~torch.Tensor`, ...) | [:class:`~torch.Tensor`, ...]):
                  The output of your :class:`~torch.utils.data.DataLoader`. A tensor, tuple or list.
                - batch_idx (int): The index of this batch.
                - dataloader_idx (int): The index of the dataloader that produced this batch
                  (only if multiple predict dataloaders used).
        """
        step_kwargs = self.to_device(step_kwargs)

        with self.precision_plugin.predict_step_context(), self.training_type_plugin.predict_step_context():
            return self.training_type_plugin.predict_step(*step_kwargs.values())

    def training_step_end(self, output: STEP_OUTPUT) -> STEP_OUTPUT:
        """A hook to do something at the end of the training step

        Args:
            output: the output of the training step
        """
        return self.training_type_plugin.training_step_end(output)

    def test_step_end(self, output: Optional[STEP_OUTPUT]) -> Optional[STEP_OUTPUT]:
        """A hook to do something at the end of the test step

        Args:
            output: the output of the test step
        """
        return self.training_type_plugin.test_step_end(output)

    def validation_step_end(self, output: Optional[STEP_OUTPUT]) -> Optional[STEP_OUTPUT]:
        """A hook to do something at the end of the validation step

        Args:
            output: the output of the validation step
        """
        return self.training_type_plugin.validation_step_end(output)

    def backward(
        self,
        closure_loss: Tensor,
        optimizer: Optimizer,
        optimizer_idx: int,
        should_accumulate: bool,
        *args: Any,
        **kwargs: Any,
    ) -> Tensor:
        """Forwards backward-calls to the precision plugin.

        Args:
            closure_loss: a tensor holding the loss value to backpropagate
            should_accumulate: whether to accumulate gradients
        """
        self.training_type_plugin.pre_backward(closure_loss, should_accumulate, optimizer, optimizer_idx)

        output = self.precision_plugin.backward(
            self.lightning_module, closure_loss, optimizer, optimizer_idx, should_accumulate, *args, **kwargs
        )

        self.training_type_plugin.post_backward(closure_loss, should_accumulate, optimizer, optimizer_idx)

        return output

    def optimizer_step(self, optimizer: Optimizer, opt_idx: int, lambda_closure: Callable, **kwargs: Any) -> None:
        """performs the actual optimizer step.

        Args:
            optimizer: the optimizer performing the step
            opt_idx: index of the current optimizer
            lambda_closure: closure calculating the loss value

        """
        make_optimizer_step = self.precision_plugin.pre_optimizer_step(
            self.lightning_module, optimizer, opt_idx, lambda_closure, **kwargs
        )
        if make_optimizer_step:
            self.run_optimizer_step(optimizer, opt_idx, lambda_closure, **kwargs)
        self.precision_plugin.post_optimizer_step(optimizer, opt_idx)
        self.training_type_plugin.post_optimizer_step(optimizer, opt_idx, **kwargs)

    def run_optimizer_step(
        self, optimizer: Optimizer, optimizer_idx: int, lambda_closure: Callable, **kwargs: Any
    ) -> None:
        self.training_type_plugin.optimizer_step(optimizer, lambda_closure=lambda_closure, **kwargs)

    def optimizer_zero_grad(self, current_epoch: int, batch_idx: int, optimizer: Optimizer, opt_idx: int) -> None:
        """Zeros all model parameter's gradients"""
        model_ref = self.lightning_module
        model_ref.optimizer_zero_grad(current_epoch, batch_idx, optimizer, opt_idx)

    def clip_gradients(
        self,
        optimizer: Optimizer,
        clip_val: Union[int, float],
        gradient_clip_algorithm: GradClipAlgorithmType = GradClipAlgorithmType.NORM,
    ) -> None:
        """clips all the optimizer parameters to the given value"""
        self.precision_plugin.clip_gradients(
            optimizer,
            clip_val,
            gradient_clip_algorithm=gradient_clip_algorithm,
            model=self.model,
        )

    def setup_optimizers(self, trainer: 'pl.Trainer') -> None:
        """
        Creates optimizers and schedulers

        Args:
            trainer: the Trainer, these optimizers should be connected to
        """
        if trainer.state.fn not in (TrainerFn.FITTING, TrainerFn.TUNING):
            return
        optimizers, lr_schedulers, optimizer_frequencies = self.training_type_plugin.init_optimizers(
            trainer=trainer, model=self.lightning_module
        )
        self.optimizers = optimizers
        self.lr_schedulers = lr_schedulers
        self.optimizer_frequencies = optimizer_frequencies

    def setup_training_type_plugin(self, model: 'pl.LightningModule') -> None:
        """Attaches the training type plugin to the accelerator."""
        self.training_type_plugin.setup(model)

    def setup_precision_plugin(self) -> None:
        """Attaches the precision plugin to the accelerator"""
        model, optimizers, schedulers = self.precision_plugin.connect(self.model, self.optimizers, self.lr_schedulers)
        self.model = model
        self.optimizers = optimizers
        self.schedulers = schedulers

    def to_device(self, step_kwargs: Dict[str, Union[Any, int]]) -> Dict[str, Union[Any, int]]:
        """Pushes the batch to the root device"""
        step_kwargs['batch'] = self.batch_to_device(
            step_kwargs['batch'], self.root_device, dataloader_idx=step_kwargs.get('dataloader_idx', None)
        )
        return step_kwargs

    @property
    def amp_backend(self) -> Optional[LightningEnum]:
        if isinstance(self.precision_plugin, ApexMixedPrecisionPlugin):
            return AMPType.APEX
        elif isinstance(self.precision_plugin, NativeMixedPrecisionPlugin):
            return AMPType.NATIVE
        return None

    @property
    def precision(self) -> Union[str, int]:
        return self.precision_plugin.precision

    @property
    def scaler(self) -> Optional['GradScaler']:
        return getattr(self.precision_plugin, 'scaler', None)

    @property
    def rpc_enabled(self) -> bool:
        return self.training_type_plugin.rpc_enabled

    def optimizer_state(self, optimizer: Optimizer) -> Dict[str, Tensor]:
        """
        Returns state of an optimizer. Allows for syncing/collating optimizer state from processes in custom
        plugins.
        """
        return getattr(self.training_type_plugin, 'optimizer_state', lambda x: x.state_dict())(optimizer)

    def lightning_module_state_dict(self) -> Dict[str, Union[Any, Tensor]]:
        """
        Returns state of model. Allows for syncing/collating model state from processes in custom plugins.
        """
        return self.training_type_plugin.lightning_module_state_dict()

    def on_save(self, checkpoint: Dict[str, Union[Any, Tensor]]) -> Dict[str, Union[Any, Tensor]]:
        return self.training_type_plugin.on_save(checkpoint)

    def barrier(self, name: Optional[str] = None) -> None:
        self.training_type_plugin.barrier(name=name)

    def broadcast(self, obj: object, src: int = 0) -> object:
        """Broadcasts an object to all processes, such that the src object is broadcast to all other ranks if needed.

        Args:
            obj: Object to broadcast to all process, usually a tensor or collection of tensors.
            src: The source rank of which the object will be broadcast from
        """
        return self.training_type_plugin.broadcast(obj, src)

    def all_gather(self, tensor: Tensor, group: Optional[Any] = None, sync_grads: bool = False) -> Tensor:
        """
        Function to gather a tensor from several distributed processes.

        Args:
            tensor: tensor of shape (batch, ...)
            group: the process group to gather results from. Defaults to all processes (world)
            sync_grads: flag that allows users to synchronize gradients for all_gather op

        Return:
            A tensor of shape (world_size, batch, ...)
        """
        return self.training_type_plugin.all_gather(tensor, group=group, sync_grads=sync_grads)

    def process_dataloader(self, dataloader: Union[Iterable, DataLoader]) -> Union[Iterable, DataLoader]:
        """Wraps the dataloader if necessary

        Args:
            dataloader: iterable. Ideally of type: :class:`torch.utils.data.DataLoader`
        """
        return self.training_type_plugin.process_dataloader(dataloader)

    def on_reset_train_dataloader(self, dataloader: Union[Iterable, DataLoader]) -> Union[Iterable, DataLoader]:
        """Called before resetting the train dataloader."""
        return self.training_type_plugin.on_reset_train_dataloader(dataloader)

    def on_reset_val_dataloader(self, dataloader: Union[Iterable, DataLoader]) -> Union[Iterable, DataLoader]:
        """Called before resetting the val dataloader."""
        return self.training_type_plugin.on_reset_val_dataloader(dataloader)

    def on_reset_test_dataloader(self, dataloader: Union[Iterable, DataLoader]) -> Union[Iterable, DataLoader]:
        """Called before resetting the test dataloader."""
        return self.training_type_plugin.on_reset_test_dataloader(dataloader)

    def on_reset_predict_dataloader(self, dataloader: Union[Iterable, DataLoader]) -> Union[Iterable, DataLoader]:
        """Called before resetting the predict dataloader."""
        return self.training_type_plugin.on_reset_predict_dataloader(dataloader)

    @property
    def results(self) -> Any:
        """
        The results of the last run will be cached within the training type plugin.
        In distributed training, we make sure to transfer the results to the appropriate master process.
        """
        return self.training_type_plugin.results

    @contextlib.contextmanager
    def model_sharded_context(self) -> Generator[None, None, None]:
        """
        Provide hook to create modules in a distributed aware context. This is useful for when we'd like to
        shard the model instantly - useful for extremely large models. Can save memory and
        initialization time.

        Returns:
            Model parallel context.
        """
        with self.training_type_plugin.model_sharded_context():
            yield

    # todo: remove in v1.5
    def connect_training_type_plugin(self, plugin: TrainingTypePlugin, model: 'pl.LightningModule') -> None:
        """
        Attaches the training type plugin to the accelerator.
        Also transfers ownership of the model to this plugin

        .. deprecated::v1.3
            Will be removed in v1.5.0.
        """
        rank_zero_warn(
            'Accelerator method `connect_training_type_plugin` was deprecated in v1.3.'
            ' It will be removed in v1.5.'
        )
        self.setup_training_type_plugin(model)

    # todo: remove in v1.5
    def connect_precision_plugin(self, plugin: PrecisionPlugin) -> None:
        """Attaches the precision plugin to the accelerator

        .. deprecated::v1.3
            Will be removed in v1.5.0.
        """
        rank_zero_warn(
            'Accelerator method `connect_precision_plugin` was deprecated in v1.3.'
            ' It will be removed in v1.5.'
        )
        self.setup_precision_plugin()

    def save_checkpoint(self, checkpoint: Dict[str, Any], filepath: str) -> None:
        """Save model/training states as a checkpoint file through state-dump and file-write.

        Args:
            checkpoint: dict containing model and trainer state
            filepath: write-target file's path
        """
        self.training_type_plugin.save_checkpoint(checkpoint, filepath)

    @property
    def call_configure_sharded_model_hook(self) -> bool:
        """
        Allow model parallel hook to be called in suitable environments determined by the training type plugin.
        This is useful for when we want to shard the model once within fit.

        Returns:
            True if we want to call the model parallel setup hook.
        """
        return self.training_type_plugin.call_configure_sharded_model_hook

    @call_configure_sharded_model_hook.setter
    def call_configure_sharded_model_hook(self, mode: bool) -> None:
        self.training_type_plugin.call_configure_sharded_model_hook = mode

    @property
    def setup_optimizers_in_pre_dispatch(self) -> bool:
        """
        Override to delay setting optimizers and schedulers till after dispatch.
        This is useful when the `TrainingTypePlugin` requires operating on the wrapped accelerator model.
        However this may break certain precision plugins such as APEX which require optimizers to be set.

        Returns:
            If True, delay setup optimizers until `pre_dispatch`, else call within `setup`.
        """
        return self.training_type_plugin.setup_optimizers_in_pre_dispatch

    def update_global_step(self, total_batch_idx: int, current_global_step: int) -> int:
        return self.training_type_plugin.update_global_step(total_batch_idx, current_global_step)

    def on_train_epoch_end(self) -> None:
        """Hook to do something on the end of an training epoch."""
        pass

    def on_train_start(self) -> None:
        """Called when train begins."""
        return self.training_type_plugin.on_train_start()

    def on_validation_start(self) -> None:
        """Called when validation begins."""
        return self.training_type_plugin.on_validation_start()

    def on_test_start(self) -> None:
        """Called when test begins."""
        return self.training_type_plugin.on_test_start()

    def on_predict_start(self) -> None:
        """Called when predict begins."""
        return self.training_type_plugin.on_predict_start()

    def on_validation_end(self) -> None:
        """Called when validation ends."""
        return self.training_type_plugin.on_validation_end()

    def on_test_end(self) -> None:
        """Called when test end."""
        return self.training_type_plugin.on_test_end()

    def on_predict_end(self) -> None:
        """Called when predict ends."""
        return self.training_type_plugin.on_predict_end()

    def on_train_end(self) -> None:
        """Called when train ends."""
        return self.training_type_plugin.on_train_end()

    def on_train_batch_start(self, batch: Any, batch_idx: int, dataloader_idx: int) -> None:
        """
        Called in the training loop before anything happens for that batch.
<<<<<<< HEAD

        If you return -1 here, you will skip training for the rest of the current epoch.

        Args:
            batch: The batched data as it is returned by the training DataLoader.
            batch_idx: the index of the batch
            dataloader_idx: the index of the dataloader
=======
>>>>>>> 41be61c6
        """
        return self.training_type_plugin.on_train_batch_start(batch, batch_idx, dataloader_idx)<|MERGE_RESOLUTION|>--- conflicted
+++ resolved
@@ -591,15 +591,5 @@
     def on_train_batch_start(self, batch: Any, batch_idx: int, dataloader_idx: int) -> None:
         """
         Called in the training loop before anything happens for that batch.
-<<<<<<< HEAD
-
-        If you return -1 here, you will skip training for the rest of the current epoch.
-
-        Args:
-            batch: The batched data as it is returned by the training DataLoader.
-            batch_idx: the index of the batch
-            dataloader_idx: the index of the dataloader
-=======
->>>>>>> 41be61c6
         """
         return self.training_type_plugin.on_train_batch_start(batch, batch_idx, dataloader_idx)