# Copyright The PyTorch Lightning team.
#
# Licensed under the Apache License, Version 2.0 (the "License");
# you may not use this file except in compliance with the License.
# You may obtain a copy of the License at
#
#     http://www.apache.org/licenses/LICENSE-2.0
#
# Unless required by applicable law or agreed to in writing, software
# distributed under the License is distributed on an "AS IS" BASIS,
# WITHOUT WARRANTIES OR CONDITIONS OF ANY KIND, either express or implied.
# See the License for the specific language governing permissions and
# limitations under the License.
"""nn.Module with additional great features."""

import collections
import copy
import inspect
import logging
import os
import tempfile
import types
import uuid
from abc import ABC, abstractclassmethod
from argparse import Namespace
from functools import partial
from pathlib import Path
from typing import Any, Callable, Dict, List, Optional, Sequence, Tuple, Union

import torch
from torch import ScriptModule, Tensor
from torch.nn import Module
from torch.optim.optimizer import Optimizer

from pytorch_lightning.core.base_lightning import RootLightningModule
from pytorch_lightning.core.grads import GradInformation
from pytorch_lightning.core.hooks import CheckpointHooks, DataHooks, ModelHooks
from pytorch_lightning.core.memory import ModelSummary
from pytorch_lightning.core.optimizer import LightningOptimizer
from pytorch_lightning.core.saving import ALLOWED_CONFIG_TYPES, ModelIO, PRIMITIVE_TYPES
from pytorch_lightning.core.step_result import Result
from pytorch_lightning.utilities import rank_zero_deprecation, rank_zero_warn
from pytorch_lightning.utilities.apply_func import apply_to_collection, convert_to_tensors
from pytorch_lightning.utilities.device_dtype_mixin import DeviceDtypeModuleMixin
from pytorch_lightning.utilities.exceptions import MisconfigurationException
from pytorch_lightning.utilities.parsing import AttributeDict, collect_init_args, save_hyperparameters
from pytorch_lightning.utilities.types import EPOCH_OUTPUT, STEP_OUTPUT

log = logging.getLogger(__name__)


class LightningModule(
    DeviceDtypeModuleMixin,
    GradInformation,
    ModelIO,
    RootLightningModule,
    Module,
):
    # Below is for property support of JIT in PyTorch 1.7
    # since none of these are important when using JIT, we are going to ignore them.
    __jit_unused_properties__ = [
        "datamodule",
        "example_input_array",
        "hparams",
        "hparams_initial",
        "on_gpu",
        "current_epoch",
        "global_step",
        "global_rank",
        "local_rank",
        "logger",
        "model_size",
        "automatic_optimization",
        "truncated_bptt_steps",
    ] + DeviceDtypeModuleMixin.__jit_unused_properties__

    def __init__(self, *args: Any, **kwargs: Any) -> None:
        # see (https://github.com/pytorch/pytorch/blob/3e6bb5233f9ca2c5aa55d9cda22a7ee85439aa6e/
        # torch/nn/modules/module.py#L227)
        torch._C._log_api_usage_once(f"lightning.module.{self.__class__.__name__}")
<<<<<<< HEAD
        super().__init__(*args, **kwargs)
=======

        self.loaded_optimizer_states_dict = {}

        #: Pointer to the trainer object
        self.trainer = None

        self._distrib_type = None
        self._device_type = None

        #: True if using amp
        self.use_amp: bool = False

        #: The precision used
        self.precision: int = 32

        # optionally can be set by user
        self._example_input_array = None
        self._datamodule = None
        self._results: Optional[Result] = None
        self._current_fx_name: str = ''
        self._running_manual_backward: bool = False
        self._current_hook_fx_name: Optional[str] = None
        self._current_dataloader_idx: Optional[int] = None
        self._automatic_optimization: bool = True
        self._truncated_bptt_steps: int = 0
        self._param_requires_grad_state = dict()
>>>>>>> 3ec54203

    def optimizers(self, use_pl_optimizer: bool = True) -> Union[Optimizer, List[Optimizer], List[LightningOptimizer]]:
        if use_pl_optimizer:
            opts = list(self.trainer.lightning_optimizers.values())
        else:
            opts = self.trainer.optimizers

        # single optimizer
        if isinstance(opts, list) and len(opts) == 1 and isinstance(opts[0], Optimizer):
            return opts[0]
        # multiple opts
        return opts

    def lr_schedulers(self) -> Optional[Union[Any, List[Any]]]:
        if not self.trainer.lr_schedulers:
            return None

        # ignore other keys "interval", "frequency", etc.
        lr_schedulers = [s["scheduler"] for s in self.trainer.lr_schedulers]

        # single scheduler
        if len(lr_schedulers) == 1:
            return lr_schedulers[0]

        # multiple schedulers
        return lr_schedulers

    @property
    def example_input_array(self) -> Any:
        return self._example_input_array

    @property
    def current_epoch(self) -> int:
        """The current epoch"""
        return self.trainer.current_epoch if self.trainer else 0

    @property
    def global_step(self) -> int:
        """Total training batches seen across all epochs"""
        return self.trainer.global_step if self.trainer else 0

    @property
    def global_rank(self) -> int:
        """ The index of the current process across all nodes and devices. """
        return self.trainer.global_rank if self.trainer else 0

    @property
    def local_rank(self) -> int:
        """ The index of the current process within a single node. """
        return self.trainer.local_rank if self.trainer else 0

    @example_input_array.setter
    def example_input_array(self, example: Any) -> None:
        self._example_input_array = example

    @property
    def datamodule(self) -> Any:
        rank_zero_deprecation(
            "The `LightningModule.datamodule` property is deprecated in v1.3 and will be removed in v1.5."
            " Access the datamodule through using `self.trainer.datamodule` instead."
        )
        return self._datamodule

    @datamodule.setter
    def datamodule(self, datamodule: Any) -> None:
        self._datamodule = datamodule

    @property
    def on_gpu(self):
        """
        True if your model is currently running on GPUs.
        Useful to set flags around the LightningModule for different CPU vs GPU behavior.
        """
        return self.device.type == "cuda"

    @property
    def automatic_optimization(self) -> bool:
        """
        If False you are responsible for calling .backward, .step, zero_grad.
        """
        return self._automatic_optimization

    @automatic_optimization.setter
    def automatic_optimization(self, automatic_optimization: bool) -> None:
        self._automatic_optimization = automatic_optimization

    @property
    def truncated_bptt_steps(self) -> int:
        """
        truncated_bptt_steps: Truncated back prop breaks performs backprop every k steps of much a longer sequence.
        If this is > 0, the training step is passed ``hiddens``.
        """
        return self._truncated_bptt_steps

    @truncated_bptt_steps.setter
    def truncated_bptt_steps(self, truncated_bptt_steps: int) -> None:
        self._truncated_bptt_steps = truncated_bptt_steps

    @property
    def logger(self):
        """ Reference to the logger object in the Trainer. """
        return self.trainer.logger if self.trainer else None

    def _apply_batch_transfer_handler(self, batch: Any, device: Optional[torch.device] = None, dataloader_idx: int = 0):
        batch = self.on_before_batch_transfer(batch, dataloader_idx)
        batch = self.transfer_batch_to_device(batch, device)
        batch = self.on_after_batch_transfer(batch, dataloader_idx)
        return batch

    def print(self, *args, **kwargs) -> None:
        r"""
        Prints only from process 0. Use this in any distributed mode to log only once.

        Args:
            *args: The thing to print. The same as for Python's built-in print function.
            **kwargs: The same as for Python's built-in print function.

        Example::

            def forward(self, x):
                self.print(x, 'in forward')

        """
        if self.trainer.is_global_zero:
            progress_bar = self.trainer.progress_bar_callback
            if progress_bar is not None and progress_bar.is_enabled:
                progress_bar.print(*args, **kwargs)
            else:
                print(*args, **kwargs)

    def log(
        self,
        name: str,
        value: Any,
        prog_bar: bool = False,
        logger: bool = True,
        on_step: Optional[bool] = None,
        on_epoch: Optional[bool] = None,
        reduce_fx: Callable = torch.mean,
        tbptt_reduce_fx: Callable = torch.mean,
        tbptt_pad_token: int = 0,
        enable_graph: bool = False,
        sync_dist: bool = False,
        sync_dist_op: Union[Any, str] = 'mean',
        sync_dist_group: Optional[Any] = None,
        add_dataloader_idx: bool = True,
    ):
        """
        Log a key, value

        Example::

            self.log('train_loss', loss)

        The default behavior per hook is as follows

        .. csv-table:: ``*`` also applies to the test loop
           :header: "LightningModule Hook", "on_step", "on_epoch", "prog_bar", "logger"
           :widths: 20, 10, 10, 10, 10

           "training_step", "T", "F", "F", "T"
           "training_step_end", "T", "F", "F", "T"
           "training_epoch_end", "F", "T", "F", "T"
           "validation_step*", "F", "T", "F", "T"
           "validation_step_end*", "F", "T", "F", "T"
           "validation_epoch_end*", "F", "T", "F", "T"

        Args:
            name: key name
            value: value name
            prog_bar: if True logs to the progress bar
            logger: if True logs to the logger
            on_step: if True logs at this step. None auto-logs at the training_step but not validation/test_step
            on_epoch: if True logs epoch accumulated metrics. None auto-logs at the val/test step but not training_step
            reduce_fx: reduction function over step values for end of epoch. Torch.mean by default
            tbptt_reduce_fx: function to reduce on truncated back prop
            tbptt_pad_token: token to use for padding
            enable_graph: if True, will not auto detach the graph
            sync_dist: if True, reduces the metric across GPUs/TPUs
            sync_dist_op: the op to sync across GPUs/TPUs
            sync_dist_group: the ddp group to sync across
            add_dataloader_idx: if True, appends the index of the current dataloader to
                the name (when using multiple). If False, user needs to give unique names for
                each dataloader to not mix values
        """
        if self._results is not None:
            # in any epoch end can't log step metrics (only epoch metric)
            if 'epoch_end' in self._current_fx_name and on_step:
                m = f'on_step=True cannot be used on {self._current_fx_name} method'
                raise MisconfigurationException(m)

            if 'epoch_end' in self._current_fx_name and on_epoch is False:
                m = f'on_epoch cannot be False when called from the {self._current_fx_name} method'
                raise MisconfigurationException(m)

            # add log_dict
            # TODO: if logged twice fail with crash

            # set the default depending on the fx_name
            on_step = self.__auto_choose_log_on_step(on_step)
            on_epoch = self.__auto_choose_log_on_epoch(on_epoch)

            if self._current_hook_fx_name is not None:
                self.trainer.logger_connector.check_logging_in_callbacks(
                    self._current_hook_fx_name, on_step=on_step, on_epoch=on_epoch
                )

            # make sure user doesn't introduce logic for multi-dataloaders
            if "/dataloader_idx_" in name:
                raise MisconfigurationException(
                    f"Logged key: {name} should not contain information about dataloader_idx."
                )

            training_type_plugin = self.trainer.training_type_plugin

            # Determine if dataloader index should be added
            dataloader_idx = self._current_dataloader_idx if add_dataloader_idx else None

            self._results.log(
                name,
                value,
                prog_bar,
                logger,
                on_step,
                on_epoch,
                reduce_fx,
                tbptt_reduce_fx,
                tbptt_pad_token,
                enable_graph,
                sync_dist,
                sync_dist_op,
                sync_dist_group,
                training_type_plugin.reduce,
                dataloader_idx,
                self.device,
            )

    def log_dict(
        self,
        dictionary: dict,
        prog_bar: bool = False,
        logger: bool = True,
        on_step: Optional[bool] = None,
        on_epoch: Optional[bool] = None,
        reduce_fx: Callable = torch.mean,
        tbptt_reduce_fx: Callable = torch.mean,
        tbptt_pad_token: int = 0,
        enable_graph: bool = False,
        sync_dist: bool = False,
        sync_dist_op: Union[Any, str] = 'mean',
        sync_dist_group: Optional[Any] = None,
        add_dataloader_idx: bool = True,
    ):
        """
        Log a dictonary of values at once

        Example::

            values = {'loss': loss, 'acc': acc, ..., 'metric_n': metric_n}
            self.log_dict(values)

        Args:
            dictionary: key value pairs (str, tensors)
            prog_bar: if True logs to the progress base
            logger: if True logs to the logger
            on_step: if True logs at this step. None auto-logs for training_step but not validation/test_step
            on_epoch: if True logs epoch accumulated metrics. None auto-logs for val/test step but not training_step
            reduce_fx: reduction function over step values for end of epoch. Torch.mean by default
            tbptt_reduce_fx: function to reduce on truncated back prop
            tbptt_pad_token: token to use for padding
            enable_graph: if True, will not auto detach the graph
            sync_dist: if True, reduces the metric across GPUs/TPUs
            sync_dist_op: the op to sync across GPUs/TPUs
            sync_dist_group: the ddp group sync across
            add_dataloader_idx: if True, appends the index of the current dataloader to
                the name (when using multiple). If False, user needs to give unique names for
                each dataloader to not mix values
        """
        for k, v in dictionary.items():
            self.log(
                name=k,
                value=v,
                prog_bar=prog_bar,
                logger=logger,
                on_step=on_step,
                on_epoch=on_epoch,
                reduce_fx=reduce_fx,
                enable_graph=enable_graph,
                sync_dist=sync_dist,
                sync_dist_group=sync_dist_group,
                sync_dist_op=sync_dist_op,
                tbptt_pad_token=tbptt_pad_token,
                tbptt_reduce_fx=tbptt_reduce_fx,
                add_dataloader_idx=add_dataloader_idx
            )

    def write_prediction(
        self, name: str, value: Union[torch.Tensor, List[torch.Tensor]], filename: str = 'predictions.pt'
    ):
        """
        Write predictions to disk using ``torch.save``

        Example::

            self.write_prediction('pred', torch.tensor(...), filename='my_predictions.pt')

        Args:
            name: a string indicating the name to save the predictions under
            value: the predictions, either a single :class:`~torch.Tensor` or a list of them
            filename: name of the file to save the predictions to

        Note:
            when running in distributed mode, calling ``write_prediction`` will create a file for
            each device with respective names: ``filename_rank_0.pt``, ``filename_rank_1.pt``, ...

        .. deprecated::v1.3
            Will be removed in v1.5.0.
        """
        rank_zero_deprecation(
            'LightningModule method `write_prediction` was deprecated in v1.3'
            ' and will be removed in v1.5.'
        )

        self.trainer.evaluation_loop.predictions._add_prediction(name, value, filename)

    def write_prediction_dict(self, predictions_dict: Dict[str, Any], filename: str = 'predictions.pt'):
        """
        Write a dictonary of predictions to disk at once using ``torch.save``

        Example::

            pred_dict = {'pred1': torch.tensor(...), 'pred2': torch.tensor(...)}
            self.write_prediction_dict(pred_dict)

        Args:
            predictions_dict: dict containing predictions, where each prediction should
                either be single :class:`~torch.Tensor` or a list of them

        Note:
            when running in distributed mode, calling ``write_prediction_dict`` will create a file for
            each device with respective names: ``filename_rank_0.pt``, ``filename_rank_1.pt``, ...

        .. deprecated::v1.3
            Will be removed in v1.5.0.
        """
        rank_zero_deprecation(
            'LightningModule method `write_prediction_dict` was deprecated in v1.3 and'
            ' will be removed in v1.5.'
        )

        for k, v in predictions_dict.items():
            self.write_prediction(k, v, filename)

    def __auto_choose_log_on_step(self, on_step):
        if on_step is None:
            if self._current_fx_name in {'training_step', 'training_step_end'}:
                on_step = True
            elif self._current_fx_name in {
                'evaluation_step', 'evaluation_step_end', 'evaluation_epoch_end', 'training_epoch_end'
            }:
                on_step = False
            else:
                on_step = False

        return on_step

    def __auto_choose_log_on_epoch(self, on_epoch):
        if on_epoch is None:
            if self._current_fx_name in {'training_step', 'training_step_end'}:
                on_epoch = False
            elif self._current_fx_name in {
                'evaluation_step', 'evaluation_step_end', 'evaluation_epoch_end', 'training_epoch_end'
            }:
                on_epoch = True
            else:
                on_epoch = True

        return on_epoch

    def all_gather(
        self,
        data: Union[torch.Tensor, Dict, List, Tuple],
        group: Optional[Any] = None,
        sync_grads: bool = False,
    ):
        r"""
        Allows users to call ``self.all_gather()`` from the LightningModule, thus making
        the ```all_gather``` operation accelerator agnostic.

        ```all_gather``` is a function provided by accelerators to gather a tensor from several
        distributed processes

        Args:
            tensor: int, float, tensor of shape (batch, ...), or a (possibly nested) collection thereof.
            group: the process group to gather results from. Defaults to all processes (world)
            sync_grads: flag that allows users to synchronize gradients for all_gather op

        Return:
            A tensor of shape (world_size, batch, ...), or if the input was a collection
            the output will also be a collection with tensors of this shape.
        """
        group = group if group is not None else torch.distributed.group.WORLD
        all_gather = self.trainer.accelerator.all_gather
        data = convert_to_tensors(data, device=self.device)
        all_gather = partial(all_gather, group=group, sync_grads=sync_grads)
        return apply_to_collection(data, torch.Tensor, all_gather)

    def forward(self, *args, **kwargs) -> Any:
        r"""
        Same as :meth:`torch.nn.Module.forward()`.

        Args:
            *args: Whatever you decide to pass into the forward method.
            **kwargs: Keyword arguments are also possible.

        Return:
            Your model's output
        """
        return super().forward(*args, **kwargs)

    def training_step(self, *args, **kwargs) -> STEP_OUTPUT:
        r"""
        Here you compute and return the training loss and some additional metrics for e.g.
        the progress bar or logger.

        Args:
            batch (:class:`~torch.Tensor` | (:class:`~torch.Tensor`, ...) | [:class:`~torch.Tensor`, ...]):
                The output of your :class:`~torch.utils.data.DataLoader`. A tensor, tuple or list.
            batch_idx (int): Integer displaying index of this batch
            optimizer_idx (int): When using multiple optimizers, this argument will also be present.
            hiddens(:class:`~torch.Tensor`): Passed in if
                :paramref:`~pytorch_lightning.core.lightning.LightningModule.truncated_bptt_steps` > 0.

        Return:
            Any of.

            - :class:`~torch.Tensor` - The loss tensor
            - ``dict`` - A dictionary. Can include any keys, but must include the key ``'loss'``
            - ``None`` - Training will skip to the next batch

        Note:
            Returning ``None`` is currently not supported for multi-GPU or TPU, or with 16-bit precision enabled.

        In this step you'd normally do the forward pass and calculate the loss for a batch.
        You can also do fancier things like multiple forward passes or something model specific.

        Example::

            def training_step(self, batch, batch_idx):
                x, y, z = batch
                out = self.encoder(x)
                loss = self.loss(out, x)
                return loss

        If you define multiple optimizers, this step will be called with an additional
        ``optimizer_idx`` parameter.

        .. code-block:: python

            # Multiple optimizers (e.g.: GANs)
            def training_step(self, batch, batch_idx, optimizer_idx):
                if optimizer_idx == 0:
                    # do training_step with encoder
                if optimizer_idx == 1:
                    # do training_step with decoder


        If you add truncated back propagation through time you will also get an additional
        argument with the hidden states of the previous step.

        .. code-block:: python

            # Truncated back-propagation through time
            def training_step(self, batch, batch_idx, hiddens):
                # hiddens are the hidden states from the previous truncated backprop step
                ...
                out, hiddens = self.lstm(data, hiddens)
                ...
                return {'loss': loss, 'hiddens': hiddens}

        Note:
            The loss value shown in the progress bar is smoothed (averaged) over the last values,
            so it differs from the actual loss returned in train/validation step.
        """
        rank_zero_warn("`training_step` must be implemented to be used with the Lightning Trainer")

    def training_step_end(self, *args, **kwargs) -> STEP_OUTPUT:
        """
        Use this when training with dp or ddp2 because :meth:`training_step`
        will operate on only part of the batch. However, this is still optional
        and only needed for things like softmax or NCE loss.

        Note:
            If you later switch to ddp or some other mode, this will still be called
            so that you don't have to change your code

        .. code-block:: python

            # pseudocode
            sub_batches = split_batches_for_dp(batch)
            batch_parts_outputs = [training_step(sub_batch) for sub_batch in sub_batches]
            training_step_end(batch_parts_outputs)

        Args:
            batch_parts_outputs: What you return in `training_step` for each batch part.

        Return:
            Anything

        When using dp/ddp2 distributed backends, only a portion of the batch is inside the training_step:

        .. code-block:: python

            def training_step(self, batch, batch_idx):
                # batch is 1/num_gpus big
                x, y = batch

                out = self(x)

                # softmax uses only a portion of the batch in the denomintaor
                loss = self.softmax(out)
                loss = nce_loss(loss)
                return loss

        If you wish to do something with all the parts of the batch, then use this method to do it:

        .. code-block:: python

            def training_step(self, batch, batch_idx):
                # batch is 1/num_gpus big
                x, y = batch

                out = self.encoder(x)
                return {'pred': out}

            def training_step_end(self, training_step_outputs):
                gpu_0_pred = training_step_outputs[0]['pred']
                gpu_1_pred = training_step_outputs[1]['pred']
                gpu_n_pred = training_step_outputs[n]['pred']

                # this softmax now uses the full batch
                loss = nce_loss([gpu_0_pred, gpu_1_pred, gpu_n_pred])
                return loss

        See Also:
            See the :ref:`advanced/multi_gpu:Multi-GPU training` guide for more details.
        """

    def training_epoch_end(self, outputs: EPOCH_OUTPUT) -> None:
        """
        Called at the end of the training epoch with the outputs of all training steps.
        Use this in case you need to do something with all the outputs for every training_step.

        .. code-block:: python

            # the pseudocode for these calls
            train_outs = []
            for train_batch in train_data:
                out = training_step(train_batch)
                train_outs.append(out)
            training_epoch_end(train_outs)

        Args:
            outputs: List of outputs you defined in :meth:`training_step`, or if there are
                multiple dataloaders, a list containing a list of outputs for each dataloader.

        Return:
            None

        Note:
            If this method is not overridden, this won't be called.

        Example::

            def training_epoch_end(self, training_step_outputs):
                # do something with all training_step outputs
                return result

        With multiple dataloaders, ``outputs`` will be a list of lists. The outer list contains
        one entry per dataloader, while the inner list contains the individual outputs of
        each training step for that dataloader.

        .. code-block:: python

            def training_epoch_end(self, training_step_outputs):
                for out in training_step_outputs:
                    # do something here
        """

    def validation_step(self, *args, **kwargs) -> Optional[STEP_OUTPUT]:
        r"""
        Operates on a single batch of data from the validation set.
        In this step you'd might generate examples or calculate anything of interest like accuracy.

        .. code-block:: python

            # the pseudocode for these calls
            val_outs = []
            for val_batch in val_data:
                out = validation_step(val_batch)
                val_outs.append(out)
            validation_epoch_end(val_outs)

        Args:
            batch (:class:`~torch.Tensor` | (:class:`~torch.Tensor`, ...) | [:class:`~torch.Tensor`, ...]):
                The output of your :class:`~torch.utils.data.DataLoader`. A tensor, tuple or list.
            batch_idx (int): The index of this batch
            dataloader_idx (int): The index of the dataloader that produced this batch
                (only if multiple val dataloaders used)

        Return:
           Any of.

            - Any object or value
            - ``None`` - Validation will skip to the next batch

        .. code-block:: python

            # pseudocode of order
            val_outs = []
            for val_batch in val_data:
                out = validation_step(val_batch)
                if defined('validation_step_end'):
                    out = validation_step_end(out)
                val_outs.append(out)
            val_outs = validation_epoch_end(val_outs)


        .. code-block:: python

            # if you have one val dataloader:
            def validation_step(self, batch, batch_idx)

            # if you have multiple val dataloaders:
            def validation_step(self, batch, batch_idx, dataloader_idx)

        Examples::

            # CASE 1: A single validation dataset
            def validation_step(self, batch, batch_idx):
                x, y = batch

                # implement your own
                out = self(x)
                loss = self.loss(out, y)

                # log 6 example images
                # or generated text... or whatever
                sample_imgs = x[:6]
                grid = torchvision.utils.make_grid(sample_imgs)
                self.logger.experiment.add_image('example_images', grid, 0)

                # calculate acc
                labels_hat = torch.argmax(out, dim=1)
                val_acc = torch.sum(y == labels_hat).item() / (len(y) * 1.0)

                # log the outputs!
                self.log_dict({'val_loss': loss, 'val_acc': val_acc})

        If you pass in multiple val dataloaders, :meth:`validation_step` will have an additional argument.

        .. code-block:: python

            # CASE 2: multiple validation dataloaders
            def validation_step(self, batch, batch_idx, dataloader_idx):
                # dataloader_idx tells you which dataset this is.

        Note:
            If you don't need to validate you don't need to implement this method.

        Note:
            When the :meth:`validation_step` is called, the model has been put in eval mode
            and PyTorch gradients have been disabled. At the end of validation,
            the model goes back to training mode and gradients are enabled.
        """

    def validation_step_end(self, *args, **kwargs) -> Optional[STEP_OUTPUT]:
        """
        Use this when validating with dp or ddp2 because :meth:`validation_step`
        will operate on only part of the batch. However, this is still optional
        and only needed for things like softmax or NCE loss.

        Note:
            If you later switch to ddp or some other mode, this will still be called
            so that you don't have to change your code.

        .. code-block:: python

            # pseudocode
            sub_batches = split_batches_for_dp(batch)
            batch_parts_outputs = [validation_step(sub_batch) for sub_batch in sub_batches]
            validation_step_end(batch_parts_outputs)

        Args:
            batch_parts_outputs: What you return in :meth:`validation_step`
                for each batch part.

        Return:
            None or anything

        .. code-block:: python

            # WITHOUT validation_step_end
            # if used in DP or DDP2, this batch is 1/num_gpus large
            def validation_step(self, batch, batch_idx):
                # batch is 1/num_gpus big
                x, y = batch

                out = self.encoder(x)
                loss = self.softmax(out)
                loss = nce_loss(loss)
                self.log('val_loss', loss)

            # --------------
            # with validation_step_end to do softmax over the full batch
            def validation_step(self, batch, batch_idx):
                # batch is 1/num_gpus big
                x, y = batch

                out = self(x)
                return out

            def validation_step_end(self, val_step_outputs):
                for out in val_step_outputs:
                    # do something with these

        See Also:
            See the :ref:`advanced/multi_gpu:Multi-GPU training` guide for more details.
        """

    def validation_epoch_end(self, outputs: EPOCH_OUTPUT) -> None:
        """
        Called at the end of the validation epoch with the outputs of all validation steps.

        .. code-block:: python

            # the pseudocode for these calls
            val_outs = []
            for val_batch in val_data:
                out = validation_step(val_batch)
                val_outs.append(out)
            validation_epoch_end(val_outs)

        Args:
            outputs: List of outputs you defined in :meth:`validation_step`, or if there
                are multiple dataloaders, a list containing a list of outputs for each dataloader.

        Return:
            None

        Note:
            If you didn't define a :meth:`validation_step`, this won't be called.

        Examples:
            With a single dataloader:

            .. code-block:: python

                def validation_epoch_end(self, val_step_outputs):
                    for out in val_step_outputs:
                        # do something

            With multiple dataloaders, `outputs` will be a list of lists. The outer list contains
            one entry per dataloader, while the inner list contains the individual outputs of
            each validation step for that dataloader.

            .. code-block:: python

                def validation_epoch_end(self, outputs):
                    for dataloader_output_result in outputs:
                        dataloader_outs = dataloader_output_result.dataloader_i_outputs

                    self.log('final_metric', final_value)
        """

    def test_step(self, *args, **kwargs) -> Optional[STEP_OUTPUT]:
        r"""
        Operates on a single batch of data from the test set.
        In this step you'd normally generate examples or calculate anything of interest
        such as accuracy.

        .. code-block:: python

            # the pseudocode for these calls
            test_outs = []
            for test_batch in test_data:
                out = test_step(test_batch)
                test_outs.append(out)
            test_epoch_end(test_outs)

        Args:
            batch (:class:`~torch.Tensor` | (:class:`~torch.Tensor`, ...) | [:class:`~torch.Tensor`, ...]):
                The output of your :class:`~torch.utils.data.DataLoader`. A tensor, tuple or list.
            batch_idx (int): The index of this batch.
            dataloader_idx (int): The index of the dataloader that produced this batch
                (only if multiple test dataloaders used).

        Return:
           Any of.

            - Any object or value
            - ``None`` - Testing will skip to the next batch

        .. code-block:: python

            # if you have one test dataloader:
            def test_step(self, batch, batch_idx)

            # if you have multiple test dataloaders:
            def test_step(self, batch, batch_idx, dataloader_idx)

        Examples::

            # CASE 1: A single test dataset
            def test_step(self, batch, batch_idx):
                x, y = batch

                # implement your own
                out = self(x)
                loss = self.loss(out, y)

                # log 6 example images
                # or generated text... or whatever
                sample_imgs = x[:6]
                grid = torchvision.utils.make_grid(sample_imgs)
                self.logger.experiment.add_image('example_images', grid, 0)

                # calculate acc
                labels_hat = torch.argmax(out, dim=1)
                test_acc = torch.sum(y == labels_hat).item() / (len(y) * 1.0)

                # log the outputs!
                self.log_dict({'test_loss': loss, 'test_acc': test_acc})

        If you pass in multiple test dataloaders, :meth:`test_step` will have an additional argument.

        .. code-block:: python

            # CASE 2: multiple test dataloaders
            def test_step(self, batch, batch_idx, dataloader_idx):
                # dataloader_idx tells you which dataset this is.

        Note:
            If you don't need to test you don't need to implement this method.

        Note:
            When the :meth:`test_step` is called, the model has been put in eval mode and
            PyTorch gradients have been disabled. At the end of the test epoch, the model goes back
            to training mode and gradients are enabled.
        """

    def test_step_end(self, *args, **kwargs) -> Optional[STEP_OUTPUT]:
        """
        Use this when testing with dp or ddp2 because :meth:`test_step` will operate
        on only part of the batch. However, this is still optional
        and only needed for things like softmax or NCE loss.

        Note:
            If you later switch to ddp or some other mode, this will still be called
            so that you don't have to change your code.

        .. code-block:: python

            # pseudocode
            sub_batches = split_batches_for_dp(batch)
            batch_parts_outputs = [test_step(sub_batch) for sub_batch in sub_batches]
            test_step_end(batch_parts_outputs)

        Args:
            batch_parts_outputs: What you return in :meth:`test_step` for each batch part.

        Return:
            None or anything

        .. code-block:: python

            # WITHOUT test_step_end
            # if used in DP or DDP2, this batch is 1/num_gpus large
            def test_step(self, batch, batch_idx):
                # batch is 1/num_gpus big
                x, y = batch

                out = self(x)
                loss = self.softmax(out)
                self.log('test_loss', loss)

            # --------------
            # with test_step_end to do softmax over the full batch
            def test_step(self, batch, batch_idx):
                # batch is 1/num_gpus big
                x, y = batch

                out = self.encoder(x)
                return out

            def test_step_end(self, output_results):
                # this out is now the full size of the batch
                all_test_step_outs = output_results.out
                loss = nce_loss(all_test_step_outs)
                self.log('test_loss', loss)

        See Also:
            See the :ref:`advanced/multi_gpu:Multi-GPU training` guide for more details.
        """

    def test_epoch_end(self, outputs: EPOCH_OUTPUT) -> None:
        """
        Called at the end of a test epoch with the output of all test steps.

        .. code-block:: python

            # the pseudocode for these calls
            test_outs = []
            for test_batch in test_data:
                out = test_step(test_batch)
                test_outs.append(out)
            test_epoch_end(test_outs)

        Args:
            outputs: List of outputs you defined in :meth:`test_step_end`, or if there
                are multiple dataloaders, a list containing a list of outputs for each dataloader

        Return:
            None

        Note:
            If you didn't define a :meth:`test_step`, this won't be called.

        Examples:
            With a single dataloader:

            .. code-block:: python

                def test_epoch_end(self, outputs):
                    # do something with the outputs of all test batches
                    all_test_preds = test_step_outputs.predictions

                    some_result = calc_all_results(all_test_preds)
                    self.log(some_result)

            With multiple dataloaders, `outputs` will be a list of lists. The outer list contains
            one entry per dataloader, while the inner list contains the individual outputs of
            each test step for that dataloader.

            .. code-block:: python

                def test_epoch_end(self, outputs):
                    final_value = 0
                    for dataloader_outputs in outputs:
                        for test_step_out in dataloader_outputs:
                            # do something
                            final_value += test_step_out

                    self.log('final_metric', final_value)
        """

    def predict_step(self, batch: Any, batch_idx: int, dataloader_idx: Optional[int] = None) -> Any:
        """
        Step function called during :meth:`~pytorch_lightning.trainer.trainer.Trainer.predict`.
        By default, it calls :meth:`~pytorch_lightning.core.lightning.LightningModule.forward`.
        Override to add any processing logic.

        Args:
            batch: Current batch
            batch_idx: Index of current batch
            dataloader_idx: Index of the current dataloader

        Return:
            Predicted output
        """
        return self(batch)

    def configure_callbacks(self):
        """
        Configure model-specific callbacks.
        When the model gets attached, e.g., when ``.fit()`` or ``.test()`` gets called,
        the list returned here will be merged with the list of callbacks passed to the Trainer's ``callbacks`` argument.
        If a callback returned here has the same type as one or several callbacks already present in
        the Trainer's callbacks list, it will take priority and replace them.
        In addition, Lightning will make sure :class:`~pytorch_lightning.callbacks.model_checkpoint.ModelCheckpoint`
        callbacks run last.

        Return:
            A list of callbacks which will extend the list of callbacks in the Trainer.

        Example::

            def configure_callbacks(self):
                early_stop = EarlyStopping(monitor"val_acc", mode="max")
                checkpoint = ModelCheckpoint(monitor="val_loss")
                return [early_stop, checkpoint]

        Note:
            Certain callback methods like :meth:`~pytorch_lightning.callbacks.base.Callback.on_init_start`
            will never be invoked on the new callbacks returned here.
        """
        return []

    def configure_optimizers(self):
        r"""
        Choose what optimizers and learning-rate schedulers to use in your optimization.
        Normally you'd need one. But in the case of GANs or similar you might have multiple.

        Return:
            Any of these 6 options.

            - **Single optimizer**.
            - **List or Tuple** of optimizers.
            - **Two lists** - The first list has multiple optimizers, and the second has multiple LR schedulers
                (or multiple ``lr_dict``).
            - **Dictionary**, with an ``"optimizer"`` key, and (optionally) a ``"lr_scheduler"``
                key whose value is a single LR scheduler or ``lr_dict``.
            - **Tuple of dictionaries** as described above, with an optional ``"frequency"`` key.
            - **None** - Fit will run without any optimizer.

        The ``lr_dict`` is a dictionary which contains the scheduler and its associated configuration.
        The default configuration is shown below.

        .. code-block:: python

            lr_dict = {
                # REQUIRED: The scheduler instance
                'scheduler': lr_scheduler,
                # The unit of the scheduler's step size, could also be 'step'.
                # 'epoch' updates the scheduler on epoch end whereas 'step'
                # updates it after a optimizer update.
                'interval': 'epoch',
                # How many epochs/steps should pass between calls to
                # `scheduler.step()`. 1 corresponds to updating the learning
                # rate after every epoch/step.
                'frequency': 1,
                # Metric to to monitor for schedulers like `ReduceLROnPlateau`
                'monitor': 'val_loss',
                # If set to `True`, will enforce that the value specified 'monitor'
                # is available when the scheduler is updated, thus stopping
                # training if not found. If set to `False`, it will only produce a warning
                'strict': True,
                # If using the `LearningRateMonitor` callback to monitor the
                # learning rate progress, this keyword can be used to specify
                # a custom logged name
                'name': None,
            }

        When there are schedulers in which the ``.step()`` method is conditioned on a value, such as the
        :class:`torch.optim.lr_scheduler.ReduceLROnPlateau` scheduler, Lightning requires that the ``lr_dict``
        contains the keyword ``"monitor"`` set to the metric name that the scheduler should be conditioned on.

        .. testcode::

            # The ReduceLROnPlateau scheduler requires a monitor
            def configure_optimizers(self):
                optimizer = Adam(...)
                return {
                    'optimizer': optimizer,
                    'lr_scheduler': {
                        'scheduler': ReduceLROnPlateau(optimizer, ...),
                        'monitor': 'metric_to_track',
                    }
                }

            # In the case of two optimizers, only one using the ReduceLROnPlateau scheduler
            def configure_optimizers(self):
                optimizer1 = Adam(...)
                optimizer2 = SGD(...)
                scheduler1 = ReduceLROnPlateau(optimizer1, ...)
                scheduler2 = LambdaLR(optimizer2, ...)
                return (
                    {
                        'optimizer': optimizer1,
                        'lr_scheduler': {
                            'scheduler': scheduler1,
                            'monitor': 'metric_to_track',
                        }
                    },
                    {'optimizer': optimizer2, 'lr_scheduler': scheduler2}
                )

        Metrics can be made available to monitor by simply logging it using
        ``self.log('metric_to_track', metric_val)`` in your :class:`~pytorch_lightning.core.lightning.LightningModule`.

        Note:
            The ``frequency`` value specified in a dict along with the ``optimizer`` key is an int corresponding
            to the number of sequential batches optimized with the specific optimizer.
            It should be given to none or to all of the optimizers.
            There is a difference between passing multiple optimizers in a list,
            and passing multiple optimizers in dictionaries with a frequency of 1:

                - In the former case, all optimizers will operate on the given batch in each optimization step.
                - In the latter, only one optimizer will operate on the given batch at every step.

            This is different from the ``frequency`` value specified in the ``lr_dict`` mentioned above.

            .. code-block:: python

                def configure_optimizers(self):
                    optimizer_one = torch.optim.SGD(self.model.parameters(), lr=0.01)
                    optimizer_two = torch.optim.SGD(self.model.parameters(), lr=0.01)
                    return [
                        {'optimizer': optimizer_one, 'frequency': 5},
                        {'optimizer': optimizer_two, 'frequency': 10},
                    ]

            In this example, the first optimizer will be used for the first 5 steps,
            the second optimizer for the next 10 steps and that cycle will continue.
            If an LR scheduler is specified for an optimizer using the ``lr_scheduler`` key in the above dict,
            the scheduler will only be updated when its optimizer is being used.

        Examples::

            # most cases. no learning rate scheduler
            def configure_optimizers(self):
                return Adam(self.parameters(), lr=1e-3)

            # multiple optimizer case (e.g.: GAN)
            def configure_optimizers(self):
                gen_opt = Adam(self.model_gen.parameters(), lr=0.01)
                dis_opt = Adam(self.model_dis.parameters(), lr=0.02)
                return gen_opt, dis_opt

            # example with learning rate schedulers
            def configure_optimizers(self):
                gen_opt = Adam(self.model_gen.parameters(), lr=0.01)
                dis_opt = Adam(self.model_dis.parameters(), lr=0.02)
                dis_sch = CosineAnnealing(dis_opt, T_max=10)
                return [gen_opt, dis_opt], [dis_sch]

            # example with step-based learning rate schedulers
            # each optimizer has its own scheduler
            def configure_optimizers(self):
                gen_opt = Adam(self.model_gen.parameters(), lr=0.01)
                dis_opt = Adam(self.model_dis.parameters(), lr=0.02)
                gen_sch = {
                    'scheduler': ExponentialLR(gen_opt, 0.99),
                    'interval': 'step'  # called after each training step
                }
                dis_sch = CosineAnnealing(dis_opt, T_max=10) # called every epoch
                return [gen_opt, dis_opt], [gen_sch, dis_sch]

            # example with optimizer frequencies
            # see training procedure in `Improved Training of Wasserstein GANs`, Algorithm 1
            # https://arxiv.org/abs/1704.00028
            def configure_optimizers(self):
                gen_opt = Adam(self.model_gen.parameters(), lr=0.01)
                dis_opt = Adam(self.model_dis.parameters(), lr=0.02)
                n_critic = 5
                return (
                    {'optimizer': dis_opt, 'frequency': n_critic},
                    {'optimizer': gen_opt, 'frequency': 1}
                )

        Note:
            Some things to know:

            - Lightning calls ``.backward()`` and ``.step()`` on each optimizer and learning rate scheduler as needed.
            - If you use 16-bit precision (``precision=16``), Lightning will automatically handle the optimizers.
            - If you use multiple optimizers, :meth:`training_step` will have an additional ``optimizer_idx`` parameter.
            - If you use :class:`torch.optim.LBFGS`, Lightning handles the closure function automatically for you.
            - If you use multiple optimizers, gradients will be calculated only for the parameters of current optimizer
              at each training step.
            - If you need to control how often those optimizers step or override the default ``.step()`` schedule,
              override the :meth:`optimizer_step` hook.
        """
        rank_zero_warn("`configure_optimizers` must be implemented to be used with the Lightning Trainer")

    def manual_backward(self, loss: Tensor, optimizer: Optional[Optimizer] = None, *args, **kwargs) -> None:
        """
        Call this directly from your training_step when doing optimizations manually.
        By using this we can ensure that all the proper scaling when using 16-bit etc has been done for you.

        This function forwards all args to the .backward() call as well.

        See :ref:`manual optimization<common/optimizers:Manual optimization>` for more examples.

        Example::

            def training_step(...):
                opt = self.optimizers()
                loss = ...
                opt.zero_grad()
                # automatically applies scaling, etc...
                self.manual_backward(loss)
                opt.step()
        """
        if optimizer is not None:
            rank_zero_deprecation(
                "`optimizer` argument to `manual_backward` is deprecated in v1.2 and will be removed in v1.4"
            )

        # make sure we're using manual opt
        self._verify_is_manual_optimization('manual_backward')

        # backward
        self._running_manual_backward = True
        self.trainer.train_loop.backward(loss, optimizer=None, opt_idx=None, *args, **kwargs)
        self._running_manual_backward = False

    def backward(self, loss: Tensor, optimizer: Optimizer, optimizer_idx: int, *args, **kwargs) -> None:
        """
        Override backward with your own implementation if you need to.

        Args:
            loss: Loss is already scaled by accumulated grads
            optimizer: Current optimizer being used
            optimizer_idx: Index of the current optimizer being used

        Called to perform backward step.
        Feel free to override as needed.
        The loss passed in has already been scaled for accumulated gradients if requested.

        Example::

            def backward(self, loss, optimizer, optimizer_idx):
                loss.backward()

        """
        if self.automatic_optimization or self._running_manual_backward:
            loss.backward(*args, **kwargs)

    def toggle_optimizer(self, optimizer: Optimizer, optimizer_idx: int):
        """
        Makes sure only the gradients of the current optimizer's parameters are calculated
        in the training step to prevent dangling gradients in multiple-optimizer setup.

        .. note:: Only called when using multiple optimizers

        Override for your own behavior

        It works with ``untoggle_optimizer`` to make sure param_requires_grad_state is properly reset.

        Args:
            optimizer: Current optimizer used in training_loop
            optimizer_idx: Current optimizer idx in training_loop
        """

        # Iterate over all optimizer parameters to preserve their `requires_grad` information
        # in case these are pre-defined during `configure_optimizers`
        param_requires_grad_state = {}
        for opt in self.optimizers(use_pl_optimizer=False):
            for group in opt.param_groups:
                for param in group['params']:
                    # If a param already appear in param_requires_grad_state, continue
                    if param in param_requires_grad_state:
                        continue
                    param_requires_grad_state[param] = param.requires_grad
                    param.requires_grad = False

        # Then iterate over the current optimizer's parameters and set its `requires_grad`
        # properties accordingly
        for group in optimizer.param_groups:
            for param in group['params']:
                param.requires_grad = param_requires_grad_state[param]
        self._param_requires_grad_state = param_requires_grad_state

    def untoggle_optimizer(self, optimizer_idx: int):
        """
        .. note:: Only called when using multiple optimizers

        Override for your own behavior

        Args:
            optimizer_idx: Current optimizer idx in training_loop
        """
        for opt_idx, opt in enumerate(self.optimizers(use_pl_optimizer=False)):
            if optimizer_idx != opt_idx:
                for group in opt.param_groups:
                    for param in group['params']:
                        if param in self._param_requires_grad_state:
                            param.requires_grad = self._param_requires_grad_state[param]
        # save memory
        self._param_requires_grad_state = dict()

    def optimizer_step(
        self,
        epoch: int = None,
        batch_idx: int = None,
        optimizer: Optimizer = None,
        optimizer_idx: int = None,
        optimizer_closure: Optional[Callable] = None,
        on_tpu: bool = None,
        using_native_amp: bool = None,
        using_lbfgs: bool = None,
    ) -> None:
        r"""
        Override this method to adjust the default way the
        :class:`~pytorch_lightning.trainer.trainer.Trainer` calls each optimizer.
        By default, Lightning calls ``step()`` and ``zero_grad()`` as shown in the example
        once per optimizer.

        Warning:
            If you are overriding this method, make sure that you pass the ``optimizer_closure`` parameter
            to ``optimizer.step()`` function as shown in the examples. This ensures that
            ``training_step()``, ``optimizer.zero_grad()``, ``backward()`` are called within
            :meth:`~pytorch_lightning.trainer.training_loop.TrainLoop.run_training_batch`.

        Args:
            epoch: Current epoch
            batch_idx: Index of current batch
            optimizer: A PyTorch optimizer
            optimizer_idx: If you used multiple optimizers, this indexes into that list.
            optimizer_closure: Closure for all optimizers
            on_tpu: ``True`` if TPU backward is required
            using_native_amp: ``True`` if using native amp
            using_lbfgs: True if the matching optimizer is :class:`torch.optim.LBFGS`

        Examples::

            # DEFAULT
            def optimizer_step(self, epoch, batch_idx, optimizer, optimizer_idx,
                               optimizer_closure, on_tpu, using_native_amp, using_lbfgs):
                optimizer.step(closure=optimizer_closure)

            # Alternating schedule for optimizer steps (i.e.: GANs)
            def optimizer_step(self, epoch, batch_idx, optimizer, optimizer_idx,
                               optimizer_closure, on_tpu, using_native_amp, using_lbfgs):
                # update generator opt every step
                if optimizer_idx == 0:
                    optimizer.step(closure=optimizer_closure)

                # update discriminator opt every 2 steps
                if optimizer_idx == 1:
                    if (batch_idx + 1) % 2 == 0 :
                        optimizer.step(closure=optimizer_closure)

                # ...
                # add as many optimizers as you want

        Here's another example showing how to use this for more advanced things such as
        learning rate warm-up:

        .. code-block:: python

            # learning rate warm-up
            def optimizer_step(self, epoch, batch_idx, optimizer, optimizer_idx,
                               optimizer_closure, on_tpu, using_native_amp, using_lbfgs):
                # warm up lr
                if self.trainer.global_step < 500:
                    lr_scale = min(1., float(self.trainer.global_step + 1) / 500.)
                    for pg in optimizer.param_groups:
                        pg['lr'] = lr_scale * self.learning_rate

                # update params
                optimizer.step(closure=optimizer_closure)

        """
        optimizer.step(closure=optimizer_closure)

    def optimizer_zero_grad(self, epoch: int, batch_idx: int, optimizer: Optimizer, optimizer_idx: int):
        """Override this method to change the default behaviour of ``optimizer.zero_grad()``.

        Args:
            epoch: Current epoch
            batch_idx: Index of current batch
            optimizer: A PyTorch optimizer
            optimizer_idx: If you used multiple optimizers this indexes into that list.

        Examples::

            # DEFAULT
            def optimizer_zero_grad(self, epoch, batch_idx, optimizer, optimizer_idx):
                optimizer.zero_grad()

            # Set gradients to `None` instead of zero to improve performance.
            def optimizer_zero_grad(self, epoch, batch_idx, optimizer, optimizer_idx):
                optimizer.zero_grad(set_to_none=True)

        See :meth:`torch.optim.Optimizer.zero_grad` for the explanation of the above example.
        """
        optimizer.zero_grad()

    def tbptt_split_batch(self, batch: Tensor, split_size: int) -> list:
        r"""
        When using truncated backpropagation through time, each batch must be split along the
        time dimension. Lightning handles this by default, but for custom behavior override
        this function.

        Args:
            batch: Current batch
            split_size: The size of the split

        Return:
            List of batch splits. Each split will be passed to :meth:`training_step` to enable truncated
            back propagation through time. The default implementation splits root level Tensors and
            Sequences at dim=1 (i.e. time dim). It assumes that each time dim is the same length.

        Examples::

            def tbptt_split_batch(self, batch, split_size):
              splits = []
              for t in range(0, time_dims[0], split_size):
                  batch_split = []
                  for i, x in enumerate(batch):
                      if isinstance(x, torch.Tensor):
                          split_x = x[:, t:t + split_size]
                      elif isinstance(x, collections.Sequence):
                          split_x = [None] * len(x)
                          for batch_idx in range(len(x)):
                              split_x[batch_idx] = x[batch_idx][t:t + split_size]

                      batch_split.append(split_x)

                  splits.append(batch_split)

              return splits

        Note:
            Called in the training loop after
            :meth:`~pytorch_lightning.callbacks.base.Callback.on_batch_start`
            if :paramref:`~pytorch_lightning.core.lightning.LightningModule.truncated_bptt_steps` > 0.
            Each returned batch split is passed separately to :meth:`training_step`.

        """
        time_dims = [len(x[0]) for x in batch if isinstance(x, (torch.Tensor, collections.Sequence))]
        assert len(time_dims) >= 1, "Unable to determine batch time dimension"
        assert all(x == time_dims[0] for x in time_dims), "Batch time dimension length is ambiguous"

        splits = []
        for t in range(0, time_dims[0], split_size):
            batch_split = []
            for i, x in enumerate(batch):
                if isinstance(x, torch.Tensor):
                    split_x = x[:, t:t + split_size]
                elif isinstance(x, collections.Sequence):
                    split_x = [None] * len(x)
                    for batch_idx in range(len(x)):
                        split_x[batch_idx] = x[batch_idx][t:t + split_size]

                batch_split.append(split_x)

            splits.append(batch_split)

        return splits

    def summarize(self, mode: Optional[str] = ModelSummary.MODE_DEFAULT) -> Optional[ModelSummary]:
        model_summary = None

        if mode in ModelSummary.MODES:
            model_summary = ModelSummary(self, mode=mode)
            log.info("\n" + str(model_summary))
        elif mode is not None:
            raise MisconfigurationException(f"`mode` can be None, {', '.join(ModelSummary.MODES)}, got {mode}")

        return model_summary

    def freeze(self) -> None:
        r"""
        Freeze all params for inference.

        Example::

            model = MyLightningModule(...)
            model.freeze()

        """
        for param in self.parameters():
            param.requires_grad = False

        self.eval()

    def unfreeze(self) -> None:
        """
        Unfreeze all parameters for training.

        .. code-block:: python

            model = MyLightningModule(...)
            model.unfreeze()

        """
        for param in self.parameters():
            param.requires_grad = True

        self.train()

    def get_progress_bar_dict(self) -> Dict[str, Union[int, str]]:
        r"""
        Implement this to override the default items displayed in the progress bar.
        By default it includes the average loss value, split index of BPTT (if used)
        and the version of the experiment when using a logger.

        .. code-block::

            Epoch 1:   4%|▎         | 40/1095 [00:03<01:37, 10.84it/s, loss=4.501, v_num=10]

        Here is an example how to override the defaults:

        .. code-block:: python

            def get_progress_bar_dict(self):
                # don't show the version number
                items = super().get_progress_bar_dict()
                items.pop("v_num", None)
                return items

        Return:
            Dictionary with the items to be displayed in the progress bar.
        """
        # call .item() only once but store elements without graphs
        running_train_loss = self.trainer.train_loop.running_loss.mean()
        avg_training_loss = None
        if running_train_loss is not None:
            avg_training_loss = running_train_loss.cpu().item()
        elif self.automatic_optimization:
            avg_training_loss = float('NaN')

        tqdm_dict = {}
        if avg_training_loss is not None:
            tqdm_dict["loss"] = f"{avg_training_loss:.3g}"

        module_tbptt_enabled = self.truncated_bptt_steps > 0
        trainer_tbptt_enabled = self.trainer.truncated_bptt_steps is not None and self.trainer.truncated_bptt_steps > 0
        if module_tbptt_enabled or trainer_tbptt_enabled:
            tqdm_dict["split_idx"] = self.trainer.split_idx

        if self.trainer.logger is not None and self.trainer.logger.version is not None:
            version = self.trainer.logger.version
            # show last 4 places of long version strings
            version = version[-4:] if isinstance(version, str) else version
            tqdm_dict["v_num"] = version

        return tqdm_dict

    def _verify_is_manual_optimization(self, fn_name):
        if self.automatic_optimization:
            raise MisconfigurationException(
                f'to use {fn_name}, please disable automatic optimization:'
                ' set model property `automatic_optimization` as False'
            )

    @classmethod
    def _auto_collect_arguments(cls, frame=None) -> Tuple[Dict, Dict]:
        """
        Collect all module arguments in the current constructor and all child constructors.
        The child constructors are all the ``__init__`` methods that reach the current class through
        (chained) ``super().__init__()`` calls.

        Args:
            frame: instance frame

        Returns:
            self_arguments: arguments dictionary of the first instance
            parents_arguments: arguments dictionary of the parent's instances
        """
        if not frame:
            frame = inspect.currentframe()

        frame_args = collect_init_args(frame.f_back, [])
        self_arguments = frame_args[-1]

        # set hyper_parameters in child
        self_arguments = self_arguments
        parents_arguments = {}

        # add all arguments from parents
        for args in frame_args[:-1]:
            parents_arguments.update(args)
        return self_arguments, parents_arguments

    def save_hyperparameters(
        self,
        *args,
        ignore: Optional[Union[Sequence[str], str]] = None,
        frame: Optional[types.FrameType] = None
    ) -> None:
        """Save model arguments to ``hparams`` attribute.

        Args:
            args: single object of `dict`, `NameSpace` or `OmegaConf`
                or string names or arguments from class ``__init__``
            ignore: an argument name or a list of argument names from
                class ``__init__`` to be ignored
            frame: a frame object. Default is None

        Example::
            >>> class ManuallyArgsModel(LightningModule):
            ...     def __init__(self, arg1, arg2, arg3):
            ...         super().__init__()
            ...         # manually assign arguments
            ...         self.save_hyperparameters('arg1', 'arg3')
            ...     def forward(self, *args, **kwargs):
            ...         ...
            >>> model = ManuallyArgsModel(1, 'abc', 3.14)
            >>> model.hparams
            "arg1": 1
            "arg3": 3.14

            >>> class AutomaticArgsModel(LightningModule):
            ...     def __init__(self, arg1, arg2, arg3):
            ...         super().__init__()
            ...         # equivalent automatic
            ...         self.save_hyperparameters()
            ...     def forward(self, *args, **kwargs):
            ...         ...
            >>> model = AutomaticArgsModel(1, 'abc', 3.14)
            >>> model.hparams
            "arg1": 1
            "arg2": abc
            "arg3": 3.14

            >>> class SingleArgModel(LightningModule):
            ...     def __init__(self, params):
            ...         super().__init__()
            ...         # manually assign single argument
            ...         self.save_hyperparameters(params)
            ...     def forward(self, *args, **kwargs):
            ...         ...
            >>> model = SingleArgModel(Namespace(p1=1, p2='abc', p3=3.14))
            >>> model.hparams
            "p1": 1
            "p2": abc
            "p3": 3.14

            >>> class ManuallyArgsModel(LightningModule):
            ...     def __init__(self, arg1, arg2, arg3):
            ...         super().__init__()
            ...         # pass argument(s) to ignore as a string or in a list
            ...         self.save_hyperparameters(ignore='arg2')
            ...     def forward(self, *args, **kwargs):
            ...         ...
            >>> model = ManuallyArgsModel(1, 'abc', 3.14)
            >>> model.hparams
            "arg1": 1
            "arg3": 3.14
        """
        # the frame needs to be created in this file.
        if not frame:
            frame = inspect.currentframe().f_back
        save_hyperparameters(self, *args, ignore=ignore, frame=frame)

    def _set_hparams(self, hp: Union[dict, Namespace, str]) -> None:
        if isinstance(hp, Namespace):
            hp = vars(hp)
        if isinstance(hp, dict):
            hp = AttributeDict(hp)
        elif isinstance(hp, PRIMITIVE_TYPES):
            raise ValueError(f"Primitives {PRIMITIVE_TYPES} are not allowed.")
        elif not isinstance(hp, ALLOWED_CONFIG_TYPES):
            raise ValueError(f"Unsupported config type of {type(hp)}.")

        if isinstance(hp, dict) and isinstance(self.hparams, dict):
            self.hparams.update(hp)
        else:
            self._hparams = hp

    @torch.no_grad()
    def to_onnx(
        self,
        file_path: Union[str, Path],
        input_sample: Optional[Any] = None,
        **kwargs,
    ):
        """
        Saves the model in ONNX format

        Args:
            file_path: The path of the file the onnx model should be saved to.
            input_sample: An input for tracing. Default: None (Use self.example_input_array)
            **kwargs: Will be passed to torch.onnx.export function.

        Example:
            >>> class SimpleModel(LightningModule):
            ...     def __init__(self):
            ...         super().__init__()
            ...         self.l1 = torch.nn.Linear(in_features=64, out_features=4)
            ...
            ...     def forward(self, x):
            ...         return torch.relu(self.l1(x.view(x.size(0), -1)))

            >>> with tempfile.NamedTemporaryFile(suffix='.onnx', delete=False) as tmpfile:
            ...     model = SimpleModel()
            ...     input_sample = torch.randn((1, 64))
            ...     model.to_onnx(tmpfile.name, input_sample, export_params=True)
            ...     os.path.isfile(tmpfile.name)
            True
        """
        mode = self.training

        if input_sample is None:
            if self.example_input_array is None:
                raise ValueError(
                    "Could not export to ONNX since neither `input_sample` nor"
                    " `model.example_input_array` attribute is set."
                )
            input_sample = self.example_input_array

        input_sample = self._apply_batch_transfer_handler(input_sample)

        if "example_outputs" not in kwargs:
            self.eval()
            kwargs["example_outputs"] = self(input_sample)

        torch.onnx.export(self, input_sample, file_path, **kwargs)
        self.train(mode)

    @torch.no_grad()
    def to_torchscript(
        self,
        file_path: Optional[Union[str, Path]] = None,
        method: Optional[str] = 'script',
        example_inputs: Optional[Any] = None,
        **kwargs,
    ) -> Union[ScriptModule, Dict[str, ScriptModule]]:
        """
        By default compiles the whole model to a :class:`~torch.jit.ScriptModule`.
        If you want to use tracing, please provided the argument `method='trace'` and make sure that either the
        example_inputs argument is provided, or the model has self.example_input_array set.
        If you would like to customize the modules that are scripted you should override this method.
        In case you want to return multiple modules, we recommend using a dictionary.

        Args:
            file_path: Path where to save the torchscript. Default: None (no file saved).
            method: Whether to use TorchScript's script or trace method. Default: 'script'
            example_inputs: An input to be used to do tracing when method is set to 'trace'.
              Default: None (Use self.example_input_array)
            **kwargs: Additional arguments that will be passed to the :func:`torch.jit.script` or
              :func:`torch.jit.trace` function.

        Note:
            - Requires the implementation of the
              :meth:`~pytorch_lightning.core.lightning.LightningModule.forward` method.
            - The exported script will be set to evaluation mode.
            - It is recommended that you install the latest supported version of PyTorch
              to use this feature without limitations. See also the :mod:`torch.jit`
              documentation for supported features.

        Example:
            >>> class SimpleModel(LightningModule):
            ...     def __init__(self):
            ...         super().__init__()
            ...         self.l1 = torch.nn.Linear(in_features=64, out_features=4)
            ...
            ...     def forward(self, x):
            ...         return torch.relu(self.l1(x.view(x.size(0), -1)))
            ...
            >>> model = SimpleModel()
            >>> torch.jit.save(model.to_torchscript(), "model.pt")  # doctest: +SKIP
            >>> os.path.isfile("model.pt")  # doctest: +SKIP
            >>> torch.jit.save(model.to_torchscript(file_path="model_trace.pt", method='trace', # doctest: +SKIP
            ...                                     example_inputs=torch.randn(1, 64)))  # doctest: +SKIP
            >>> os.path.isfile("model_trace.pt")  # doctest: +SKIP
            True

        Return:
            This LightningModule as a torchscript, regardless of whether file_path is
            defined or not.
        """
        mode = self.training

        if method == 'script':
            torchscript_module = torch.jit.script(self.eval(), **kwargs)
        elif method == 'trace':
            # if no example inputs are provided, try to see if model has example_input_array set
            if example_inputs is None:
                if self.example_input_array is None:
                    raise ValueError(
                        'Choosing method=`trace` requires either `example_inputs`'
                        ' or `model.example_input_array` to be defined.'
                    )
                example_inputs = self.example_input_array

            # automatically send example inputs to the right device and use trace
            example_inputs = self._apply_batch_transfer_handler(example_inputs)
            torchscript_module = torch.jit.trace(func=self.eval(), example_inputs=example_inputs, **kwargs)
        else:
            raise ValueError(f"The 'method' parameter only supports 'script' or 'trace', but value given was: {method}")

        self.train(mode)

        if file_path is not None:
            torch.jit.save(torchscript_module, file_path)

        return torchscript_module

    @property
    def hparams(self) -> Union[AttributeDict, dict, Namespace]:
        if not hasattr(self, "_hparams"):
            self._hparams = AttributeDict()
        return self._hparams

    @property
    def hparams_initial(self) -> AttributeDict:
        if not hasattr(self, "_hparams_initial"):
            return AttributeDict()
        # prevent any change
        return copy.deepcopy(self._hparams_initial)

    @property
    def model_size(self) -> float:
        # todo: think about better way without need to dump model to drive
        tmp_name = f"{uuid.uuid4().hex}.pt"
        torch.save(self.state_dict(), tmp_name)
        size_mb = os.path.getsize(tmp_name) / 1e6
        os.remove(tmp_name)
        return size_mb<|MERGE_RESOLUTION|>--- conflicted
+++ resolved
@@ -78,9 +78,6 @@
         # see (https://github.com/pytorch/pytorch/blob/3e6bb5233f9ca2c5aa55d9cda22a7ee85439aa6e/
         # torch/nn/modules/module.py#L227)
         torch._C._log_api_usage_once(f"lightning.module.{self.__class__.__name__}")
-<<<<<<< HEAD
-        super().__init__(*args, **kwargs)
-=======
 
         self.loaded_optimizer_states_dict = {}
 
@@ -107,7 +104,6 @@
         self._automatic_optimization: bool = True
         self._truncated_bptt_steps: int = 0
         self._param_requires_grad_state = dict()
->>>>>>> 3ec54203
 
     def optimizers(self, use_pl_optimizer: bool = True) -> Union[Optimizer, List[Optimizer], List[LightningOptimizer]]:
         if use_pl_optimizer:
